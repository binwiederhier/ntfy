package server

import (
	"net/http"
	"net/netip"
	"time"

	"heckel.io/ntfy/log"
	"heckel.io/ntfy/user"

	"heckel.io/ntfy/util"
)

// List of possible events
const (
	openEvent        = "open"
	keepaliveEvent   = "keepalive"
	messageEvent     = "message"
	pollRequestEvent = "poll_request"
)

const (
	messageIDLength = 12
)

// message represents a message published to a topic
type message struct {
<<<<<<< HEAD
	ID          string      `json:"id"`                // Random message ID
	Time        int64       `json:"time"`              // Unix time in seconds
	Expires     int64       `json:"expires,omitempty"` // Unix time in seconds (not required for open/keepalive)
	Event       string      `json:"event"`             // One of the above
	Topic       string      `json:"topic"`
	Title       string      `json:"title,omitempty"`
	Message     string      `json:"message,omitempty"`
	Priority    int         `json:"priority,omitempty"`
	Tags        []string    `json:"tags,omitempty"`
	Click       string      `json:"click,omitempty"`
	Icon        string      `json:"icon,omitempty"`
	Actions     []*action   `json:"actions,omitempty"`
	Attachment  *attachment `json:"attachment,omitempty"`
	PollID      string      `json:"poll_id,omitempty"`
	ContentType string      `json:"content_type,omitempty"` // text/plain by default (if empty), or text/markdown
	Encoding    string      `json:"encoding,omitempty"`     // empty for raw UTF-8, or "base64" for encoded bytes
	Sender      netip.Addr  `json:"-"`                      // IP address of uploader, used for rate limiting
	User        string      `json:"-"`                      // Username of the uploader, used to associated attachments
=======
	ID         string      `json:"id"`                // Random message ID
	Time       int64       `json:"time"`              // Unix time in seconds
	Expires    int64       `json:"expires,omitempty"` // Unix time in seconds (not required for open/keepalive)
	Event      string      `json:"event"`             // One of the above
	Topic      string      `json:"topic"`
	Title      string      `json:"title,omitempty"`
	Message    string      `json:"message,omitempty"`
	Priority   int         `json:"priority,omitempty"`
	Tags       []string    `json:"tags,omitempty"`
	Click      string      `json:"click,omitempty"`
	Icon       string      `json:"icon,omitempty"`
	Actions    []*action   `json:"actions,omitempty"`
	Attachment *attachment `json:"attachment,omitempty"`
	PollID     string      `json:"poll_id,omitempty"`
	Encoding   string      `json:"encoding,omitempty"` // empty for raw UTF-8, or "base64" for encoded bytes
	Sender     netip.Addr  `json:"-"`                  // IP address of uploader, used for rate limiting
	User       string      `json:"-"`                  // UserID of the uploader, used to associated attachments
>>>>>>> cd38511a
}

func (m *message) Context() log.Context {
	fields := map[string]any{
		"topic":             m.Topic,
		"message_id":        m.ID,
		"message_time":      m.Time,
		"message_event":     m.Event,
		"message_body_size": len(m.Message),
	}
	if m.Sender.IsValid() {
		fields["message_sender"] = m.Sender.String()
	}
	if m.User != "" {
		fields["message_user"] = m.User
	}
	return fields
}

type attachment struct {
	Name    string `json:"name"`
	Type    string `json:"type,omitempty"`
	Size    int64  `json:"size,omitempty"`
	Expires int64  `json:"expires,omitempty"`
	URL     string `json:"url"`
}

type action struct {
	ID      string            `json:"id"`
	Action  string            `json:"action"`            // "view", "broadcast", or "http"
	Label   string            `json:"label"`             // action button label
	Clear   bool              `json:"clear"`             // clear notification after successful execution
	URL     string            `json:"url,omitempty"`     // used in "view" and "http" actions
	Method  string            `json:"method,omitempty"`  // used in "http" action, default is POST (!)
	Headers map[string]string `json:"headers,omitempty"` // used in "http" action
	Body    string            `json:"body,omitempty"`    // used in "http" action
	Intent  string            `json:"intent,omitempty"`  // used in "broadcast" action
	Extras  map[string]string `json:"extras,omitempty"`  // used in "broadcast" action
}

func newAction() *action {
	return &action{
		Headers: make(map[string]string),
		Extras:  make(map[string]string),
	}
}

// publishMessage is used as input when publishing as JSON
type publishMessage struct {
	Topic    string   `json:"topic"`
	Title    string   `json:"title"`
	Message  string   `json:"message"`
	Priority int      `json:"priority"`
	Tags     []string `json:"tags"`
	Click    string   `json:"click"`
	Icon     string   `json:"icon"`
	Actions  []action `json:"actions"`
	Attach   string   `json:"attach"`
	Filename string   `json:"filename"`
	Email    string   `json:"email"`
	Call     string   `json:"call"`
	Delay    string   `json:"delay"`
}

// messageEncoder is a function that knows how to encode a message
type messageEncoder func(msg *message) (string, error)

// newMessage creates a new message with the current timestamp
func newMessage(event, topic, msg string) *message {
	return &message{
		ID:      util.RandomString(messageIDLength),
		Time:    time.Now().Unix(),
		Event:   event,
		Topic:   topic,
		Message: msg,
	}
}

// newOpenMessage is a convenience method to create an open message
func newOpenMessage(topic string) *message {
	return newMessage(openEvent, topic, "")
}

// newKeepaliveMessage is a convenience method to create a keepalive message
func newKeepaliveMessage(topic string) *message {
	return newMessage(keepaliveEvent, topic, "")
}

// newDefaultMessage is a convenience method to create a notification message
func newDefaultMessage(topic, msg string) *message {
	return newMessage(messageEvent, topic, msg)
}

// newPollRequestMessage is a convenience method to create a poll request message
func newPollRequestMessage(topic, pollID string) *message {
	m := newMessage(pollRequestEvent, topic, newMessageBody)
	m.PollID = pollID
	return m
}

func validMessageID(s string) bool {
	return util.ValidRandomString(s, messageIDLength)
}

type sinceMarker struct {
	time time.Time
	id   string
}

func newSinceTime(timestamp int64) sinceMarker {
	return sinceMarker{time.Unix(timestamp, 0), ""}
}

func newSinceID(id string) sinceMarker {
	return sinceMarker{time.Unix(0, 0), id}
}

func (t sinceMarker) IsAll() bool {
	return t == sinceAllMessages
}

func (t sinceMarker) IsNone() bool {
	return t == sinceNoMessages
}

func (t sinceMarker) IsID() bool {
	return t.id != ""
}

func (t sinceMarker) Time() time.Time {
	return t.time
}

func (t sinceMarker) ID() string {
	return t.id
}

var (
	sinceAllMessages = sinceMarker{time.Unix(0, 0), ""}
	sinceNoMessages  = sinceMarker{time.Unix(1, 0), ""}
)

type queryFilter struct {
	ID       string
	Message  string
	Title    string
	Tags     []string
	Priority []int
}

func parseQueryFilters(r *http.Request) (*queryFilter, error) {
	idFilter := readParam(r, "x-id", "id")
	messageFilter := readParam(r, "x-message", "message", "m")
	titleFilter := readParam(r, "x-title", "title", "t")
	tagsFilter := util.SplitNoEmpty(readParam(r, "x-tags", "tags", "tag", "ta"), ",")
	priorityFilter := make([]int, 0)
	for _, p := range util.SplitNoEmpty(readParam(r, "x-priority", "priority", "prio", "p"), ",") {
		priority, err := util.ParsePriority(p)
		if err != nil {
			return nil, errHTTPBadRequestPriorityInvalid
		}
		priorityFilter = append(priorityFilter, priority)
	}
	return &queryFilter{
		ID:       idFilter,
		Message:  messageFilter,
		Title:    titleFilter,
		Tags:     tagsFilter,
		Priority: priorityFilter,
	}, nil
}

func (q *queryFilter) Pass(msg *message) bool {
	if msg.Event != messageEvent {
		return true // filters only apply to messages
	} else if q.ID != "" && msg.ID != q.ID {
		return false
	} else if q.Message != "" && msg.Message != q.Message {
		return false
	} else if q.Title != "" && msg.Title != q.Title {
		return false
	}
	messagePriority := msg.Priority
	if messagePriority == 0 {
		messagePriority = 3 // For query filters, default priority (3) is the same as "not set" (0)
	}
	if len(q.Priority) > 0 && !util.Contains(q.Priority, messagePriority) {
		return false
	}
	if len(q.Tags) > 0 && !util.ContainsAll(msg.Tags, q.Tags) {
		return false
	}
	return true
}

type apiHealthResponse struct {
	Healthy bool `json:"healthy"`
}

type apiStatsResponse struct {
	Messages     int64   `json:"messages"`
	MessagesRate float64 `json:"messages_rate"` // Average number of messages per second
}

type apiUserAddRequest struct {
	Username string `json:"username"`
	Password string `json:"password"`
	Tier     string `json:"tier"`
	// Do not add 'role' here. We don't want to add admins via the API.
}

type apiUserResponse struct {
	Username string                  `json:"username"`
	Role     string                  `json:"role"`
	Tier     string                  `json:"tier,omitempty"`
	Grants   []*apiUserGrantResponse `json:"grants,omitempty"`
}

type apiUserGrantResponse struct {
	Topic      string `json:"topic"` // This may be a pattern
	Permission string `json:"permission"`
}

type apiUserDeleteRequest struct {
	Username string `json:"username"`
}

type apiAccessAllowRequest struct {
	Username   string `json:"username"`
	Topic      string `json:"topic"` // This may be a pattern
	Permission string `json:"permission"`
}

type apiAccessResetRequest struct {
	Username string `json:"username"`
	Topic    string `json:"topic"`
}

type apiAccountCreateRequest struct {
	Username string `json:"username"`
	Password string `json:"password"`
}

type apiAccountPasswordChangeRequest struct {
	Password    string `json:"password"`
	NewPassword string `json:"new_password"`
}

type apiAccountDeleteRequest struct {
	Password string `json:"password"`
}

type apiAccountTokenIssueRequest struct {
	Label   *string `json:"label"`
	Expires *int64  `json:"expires"` // Unix timestamp
}

type apiAccountTokenUpdateRequest struct {
	Token   string  `json:"token"`
	Label   *string `json:"label"`
	Expires *int64  `json:"expires"` // Unix timestamp
}

type apiAccountTokenResponse struct {
	Token      string `json:"token"`
	Label      string `json:"label,omitempty"`
	LastAccess int64  `json:"last_access,omitempty"`
	LastOrigin string `json:"last_origin,omitempty"`
	Expires    int64  `json:"expires,omitempty"` // Unix timestamp
}

type apiAccountPhoneNumberVerifyRequest struct {
	Number  string `json:"number"`
	Channel string `json:"channel"`
}

type apiAccountPhoneNumberAddRequest struct {
	Number string `json:"number"`
	Code   string `json:"code"` // Only set when adding a phone number
}

type apiAccountTier struct {
	Code string `json:"code"`
	Name string `json:"name"`
}

type apiAccountLimits struct {
	Basis                    string `json:"basis,omitempty"` // "ip" or "tier"
	Messages                 int64  `json:"messages"`
	MessagesExpiryDuration   int64  `json:"messages_expiry_duration"`
	Emails                   int64  `json:"emails"`
	Calls                    int64  `json:"calls"`
	Reservations             int64  `json:"reservations"`
	AttachmentTotalSize      int64  `json:"attachment_total_size"`
	AttachmentFileSize       int64  `json:"attachment_file_size"`
	AttachmentExpiryDuration int64  `json:"attachment_expiry_duration"`
	AttachmentBandwidth      int64  `json:"attachment_bandwidth"`
}

type apiAccountStats struct {
	Messages                     int64 `json:"messages"`
	MessagesRemaining            int64 `json:"messages_remaining"`
	Emails                       int64 `json:"emails"`
	EmailsRemaining              int64 `json:"emails_remaining"`
	Calls                        int64 `json:"calls"`
	CallsRemaining               int64 `json:"calls_remaining"`
	Reservations                 int64 `json:"reservations"`
	ReservationsRemaining        int64 `json:"reservations_remaining"`
	AttachmentTotalSize          int64 `json:"attachment_total_size"`
	AttachmentTotalSizeRemaining int64 `json:"attachment_total_size_remaining"`
}

type apiAccountReservation struct {
	Topic    string `json:"topic"`
	Everyone string `json:"everyone"`
}

type apiAccountBilling struct {
	Customer     bool   `json:"customer"`
	Subscription bool   `json:"subscription"`
	Status       string `json:"status,omitempty"`
	Interval     string `json:"interval,omitempty"`
	PaidUntil    int64  `json:"paid_until,omitempty"`
	CancelAt     int64  `json:"cancel_at,omitempty"`
}

type apiAccountResponse struct {
	Username      string                     `json:"username"`
	Role          string                     `json:"role,omitempty"`
	SyncTopic     string                     `json:"sync_topic,omitempty"`
	Language      string                     `json:"language,omitempty"`
	Notification  *user.NotificationPrefs    `json:"notification,omitempty"`
	Subscriptions []*user.Subscription       `json:"subscriptions,omitempty"`
	Reservations  []*apiAccountReservation   `json:"reservations,omitempty"`
	Tokens        []*apiAccountTokenResponse `json:"tokens,omitempty"`
	PhoneNumbers  []string                   `json:"phone_numbers,omitempty"`
	Tier          *apiAccountTier            `json:"tier,omitempty"`
	Limits        *apiAccountLimits          `json:"limits,omitempty"`
	Stats         *apiAccountStats           `json:"stats,omitempty"`
	Billing       *apiAccountBilling         `json:"billing,omitempty"`
}

type apiAccountReservationRequest struct {
	Topic    string `json:"topic"`
	Everyone string `json:"everyone"`
}

type apiConfigResponse struct {
	BaseURL            string   `json:"base_url"`
	AppRoot            string   `json:"app_root"`
	EnableLogin        bool     `json:"enable_login"`
	EnableSignup       bool     `json:"enable_signup"`
	EnablePayments     bool     `json:"enable_payments"`
	EnableCalls        bool     `json:"enable_calls"`
	EnableEmails       bool     `json:"enable_emails"`
	EnableReservations bool     `json:"enable_reservations"`
	EnableWebPush      bool     `json:"enable_web_push"`
	BillingContact     string   `json:"billing_contact"`
	WebPushPublicKey   string   `json:"web_push_public_key"`
	DisallowedTopics   []string `json:"disallowed_topics"`
}

type apiAccountBillingPrices struct {
	Month int64 `json:"month"`
	Year  int64 `json:"year"`
}

type apiAccountBillingTier struct {
	Code   string                   `json:"code,omitempty"`
	Name   string                   `json:"name,omitempty"`
	Prices *apiAccountBillingPrices `json:"prices,omitempty"`
	Limits *apiAccountLimits        `json:"limits"`
}

type apiAccountBillingSubscriptionCreateResponse struct {
	RedirectURL string `json:"redirect_url"`
}

type apiAccountBillingSubscriptionChangeRequest struct {
	Tier     string `json:"tier"`
	Interval string `json:"interval"`
}

type apiAccountBillingPortalRedirectResponse struct {
	RedirectURL string `json:"redirect_url"`
}

type apiAccountSyncTopicResponse struct {
	Event string `json:"event"`
}

type apiSuccessResponse struct {
	Success bool `json:"success"`
}

func newSuccessResponse() *apiSuccessResponse {
	return &apiSuccessResponse{
		Success: true,
	}
}

type apiStripeSubscriptionUpdatedEvent struct {
	ID               string `json:"id"`
	Customer         string `json:"customer"`
	Status           string `json:"status"`
	CurrentPeriodEnd int64  `json:"current_period_end"`
	CancelAt         int64  `json:"cancel_at"`
	Items            *struct {
		Data []*struct {
			Price *struct {
				ID        string `json:"id"`
				Recurring *struct {
					Interval string `json:"interval"`
				} `json:"recurring"`
			} `json:"price"`
		} `json:"data"`
	} `json:"items"`
}

type apiStripeSubscriptionDeletedEvent struct {
	ID       string `json:"id"`
	Customer string `json:"customer"`
}

type apiWebPushUpdateSubscriptionRequest struct {
	Endpoint string   `json:"endpoint"`
	Auth     string   `json:"auth"`
	P256dh   string   `json:"p256dh"`
	Topics   []string `json:"topics"`
}

// List of possible Web Push events (see sw.js)
const (
	webPushMessageEvent  = "message"
	webPushExpiringEvent = "subscription_expiring"
)

type webPushPayload struct {
	Event          string   `json:"event"`
	SubscriptionID string   `json:"subscription_id"`
	Message        *message `json:"message"`
}

func newWebPushPayload(subscriptionID string, message *message) *webPushPayload {
	return &webPushPayload{
		Event:          webPushMessageEvent,
		SubscriptionID: subscriptionID,
		Message:        message,
	}
}

type webPushControlMessagePayload struct {
	Event string `json:"event"`
}

func newWebPushSubscriptionExpiringPayload() *webPushControlMessagePayload {
	return &webPushControlMessagePayload{
		Event: webPushExpiringEvent,
	}
}

type webPushSubscription struct {
	ID       string
	Endpoint string
	Auth     string
	P256dh   string
	UserID   string
}

func (w *webPushSubscription) Context() log.Context {
	return map[string]any{
		"web_push_subscription_id":       w.ID,
		"web_push_subscription_user_id":  w.UserID,
		"web_push_subscription_endpoint": w.Endpoint,
	}
}

// https://developer.mozilla.org/en-US/docs/Web/Manifest
type webManifestResponse struct {
	Name            string             `json:"name"`
	Description     string             `json:"description"`
	ShortName       string             `json:"short_name"`
	Scope           string             `json:"scope"`
	StartURL        string             `json:"start_url"`
	Display         string             `json:"display"`
	BackgroundColor string             `json:"background_color"`
	ThemeColor      string             `json:"theme_color"`
	Icons           []*webManifestIcon `json:"icons"`
}

type webManifestIcon struct {
	SRC   string `json:"src"`
	Sizes string `json:"sizes"`
	Type  string `json:"type"`
}<|MERGE_RESOLUTION|>--- conflicted
+++ resolved
@@ -25,7 +25,6 @@
 
 // message represents a message published to a topic
 type message struct {
-<<<<<<< HEAD
 	ID          string      `json:"id"`                // Random message ID
 	Time        int64       `json:"time"`              // Unix time in seconds
 	Expires     int64       `json:"expires,omitempty"` // Unix time in seconds (not required for open/keepalive)
@@ -43,26 +42,7 @@
 	ContentType string      `json:"content_type,omitempty"` // text/plain by default (if empty), or text/markdown
 	Encoding    string      `json:"encoding,omitempty"`     // empty for raw UTF-8, or "base64" for encoded bytes
 	Sender      netip.Addr  `json:"-"`                      // IP address of uploader, used for rate limiting
-	User        string      `json:"-"`                      // Username of the uploader, used to associated attachments
-=======
-	ID         string      `json:"id"`                // Random message ID
-	Time       int64       `json:"time"`              // Unix time in seconds
-	Expires    int64       `json:"expires,omitempty"` // Unix time in seconds (not required for open/keepalive)
-	Event      string      `json:"event"`             // One of the above
-	Topic      string      `json:"topic"`
-	Title      string      `json:"title,omitempty"`
-	Message    string      `json:"message,omitempty"`
-	Priority   int         `json:"priority,omitempty"`
-	Tags       []string    `json:"tags,omitempty"`
-	Click      string      `json:"click,omitempty"`
-	Icon       string      `json:"icon,omitempty"`
-	Actions    []*action   `json:"actions,omitempty"`
-	Attachment *attachment `json:"attachment,omitempty"`
-	PollID     string      `json:"poll_id,omitempty"`
-	Encoding   string      `json:"encoding,omitempty"` // empty for raw UTF-8, or "base64" for encoded bytes
-	Sender     netip.Addr  `json:"-"`                  // IP address of uploader, used for rate limiting
-	User       string      `json:"-"`                  // UserID of the uploader, used to associated attachments
->>>>>>> cd38511a
+	User        string      `json:"-"`                      // UserID of the uploader, used to associated attachments
 }
 
 func (m *message) Context() log.Context {
