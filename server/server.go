--- conflicted
+++ resolved
@@ -671,7 +671,7 @@
 		m.Attachment.Name = im.Filename
 	}
 	if im.Attach != "" {
-		if !attachURLRegex.MatchString(im.Attach) {
+		if !urlRegex.MatchString(im.Attach) {
 			return nil, errHTTPBadRequestAttachmentURLInvalid
 		}
 		if im.AttachmentBody != nil {
@@ -691,6 +691,12 @@
 			m.Attachment.Name = "attachment"
 		}
 	}
+	if im.Icon != "" {
+		if !urlRegex.MatchString(im.Icon) {
+			return nil, errHTTPBadRequestIconURLInvalid
+		}
+		m.Icon = im.Icon
+	}
 	if im.Email != "" {
 		if err := v.EmailAllowed(); err != nil {
 			return nil, errHTTPTooManyRequestsLimitEmails
@@ -791,7 +797,7 @@
 	m.Message = strings.ReplaceAll(readParam(r, "x-message", "message", "m"), "\\n", "\n")
 	m.Title = readParam(r, "x-title", "title", "t")
 	m.Click = readParam(r, "x-click", "click")
-<<<<<<< HEAD
+	m.Icon = readParam(r, "x-icon", "icon")
 	m.Filename = readParam(r, "x-filename", "filename", "file", "f")
 	m.Attach = readParam(r, "x-attach", "attach", "a")
 	m.Email = readParam(r, "x-email", "x-e-mail", "email", "e-mail", "mail", "e")
@@ -802,54 +808,6 @@
 	m.Firebase = readBoolParam(r, true, "x-firebase", "firebase")
 	m.PollID = readParam(r, "x-poll-id", "poll-id")
 	var err error
-=======
-	icon := readParam(r, "x-icon", "icon")
-	filename := readParam(r, "x-filename", "filename", "file", "f")
-	attach := readParam(r, "x-attach", "attach", "a")
-	if attach != "" || filename != "" {
-		m.Attachment = &attachment{}
-	}
-	if filename != "" {
-		m.Attachment.Name = filename
-	}
-	if attach != "" {
-		if !urlRegex.MatchString(attach) {
-			return false, false, "", false, errHTTPBadRequestAttachmentURLInvalid
-		}
-		m.Attachment.URL = attach
-		if m.Attachment.Name == "" {
-			u, err := url.Parse(m.Attachment.URL)
-			if err == nil {
-				m.Attachment.Name = path.Base(u.Path)
-				if m.Attachment.Name == "." || m.Attachment.Name == "/" {
-					m.Attachment.Name = ""
-				}
-			}
-		}
-		if m.Attachment.Name == "" {
-			m.Attachment.Name = "attachment"
-		}
-	}
-	if icon != "" {
-		if !urlRegex.MatchString(icon) {
-			return false, false, "", false, errHTTPBadRequestIconURLInvalid
-		}
-		m.Icon = icon
-	}
-	email = readParam(r, "x-email", "x-e-mail", "email", "e-mail", "mail", "e")
-	if email != "" {
-		if err := v.EmailAllowed(); err != nil {
-			return false, false, "", false, errHTTPTooManyRequestsLimitEmails
-		}
-	}
-	if s.smtpSender == nil && email != "" {
-		return false, false, "", false, errHTTPBadRequestEmailDisabled
-	}
-	messageStr := strings.ReplaceAll(readParam(r, "x-message", "message", "m"), "\\n", "\n")
-	if messageStr != "" {
-		m.Message = messageStr
-	}
->>>>>>> 5014bba0
 	m.Priority, err = util.ParsePriority(readParam(r, "x-priority", "priority", "prio", "p"))
 	if err != nil {
 		return errHTTPBadRequestPriorityInvalid
@@ -1304,11 +1262,7 @@
 	defer s.mu.Unlock()
 	topics := make([]*topic, 0)
 	for _, id := range ids {
-<<<<<<< HEAD
-		if id == "" || util.InStringList(disallowedTopics, id) {
-=======
 		if util.Contains(disallowedTopics, id) {
->>>>>>> 5014bba0
 			return nil, errHTTPBadRequestTopicDisallowed
 		}
 		if _, ok := s.topics[id]; !ok {
@@ -1524,68 +1478,6 @@
 	}
 }
 
-<<<<<<< HEAD
-=======
-// transformBodyJSON peeks the request body, reads the JSON, and converts it to headers
-// before passing it on to the next handler. This is meant to be used in combination with handlePublish.
-func (s *Server) transformBodyJSON(next handleFunc) handleFunc {
-	return func(w http.ResponseWriter, r *http.Request, v *visitor) error {
-		body, err := util.Peek(r.Body, s.config.MessageLimit)
-		if err != nil {
-			return err
-		}
-		defer r.Body.Close()
-		var m publishMessage
-		if err := json.NewDecoder(body).Decode(&m); err != nil {
-			return errHTTPBadRequestJSONInvalid
-		}
-		if !topicRegex.MatchString(m.Topic) {
-			return errHTTPBadRequestTopicInvalid
-		}
-		if m.Message == "" {
-			m.Message = emptyMessageBody
-		}
-		r.URL.Path = "/" + m.Topic
-		r.Body = io.NopCloser(strings.NewReader(m.Message))
-		if m.Title != "" {
-			r.Header.Set("X-Title", m.Title)
-		}
-		if m.Priority != 0 {
-			r.Header.Set("X-Priority", fmt.Sprintf("%d", m.Priority))
-		}
-		if m.Tags != nil && len(m.Tags) > 0 {
-			r.Header.Set("X-Tags", strings.Join(m.Tags, ","))
-		}
-		if m.Attach != "" {
-			r.Header.Set("X-Attach", m.Attach)
-		}
-		if m.Filename != "" {
-			r.Header.Set("X-Filename", m.Filename)
-		}
-		if m.Click != "" {
-			r.Header.Set("X-Click", m.Click)
-		}
-		if m.Icon != "" {
-			r.Header.Set("X-Icon", m.Icon)
-		}
-		if len(m.Actions) > 0 {
-			actionsStr, err := json.Marshal(m.Actions)
-			if err != nil {
-				return errHTTPBadRequestJSONInvalid
-			}
-			r.Header.Set("X-Actions", string(actionsStr))
-		}
-		if m.Email != "" {
-			r.Header.Set("X-Email", m.Email)
-		}
-		if m.Delay != "" {
-			r.Header.Set("X-Delay", m.Delay)
-		}
-		return next(w, r, v)
-	}
-}
-
->>>>>>> 5014bba0
 func (s *Server) transformMatrixJSON(next handleFunc) handleFunc {
 	return func(w http.ResponseWriter, r *http.Request, v *visitor) error {
 		newRequest, err := newRequestFromMatrixJSON(r, s.config.BaseURL, s.config.MessageLimit)
