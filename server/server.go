package server

import (
	"bytes"
	"context"
	"crypto/sha256"
	"embed"
	"encoding/base64"
	"encoding/json"
	"fmt"
	"heckel.io/ntfy/log"
	"io"
	"net"
	"net/http"
	"net/url"
	"os"
	"path"
	"path/filepath"
	"regexp"
	"strconv"
	"strings"
	"sync"
	"time"
	"unicode/utf8"

	"github.com/emersion/go-smtp"
	"github.com/gorilla/websocket"
	"golang.org/x/sync/errgroup"
	"heckel.io/ntfy/auth"
	"heckel.io/ntfy/util"
)

// Server is the main server, providing the UI and API for ntfy
type Server struct {
	config         *Config
	httpServer     *http.Server
	httpsServer    *http.Server
	unixListener   net.Listener
	smtpServer     *smtp.Server
	smtpBackend    *smtpBackend
	topics         map[string]*topic
	visitors       map[string]*visitor
	firebaseClient *firebaseClient
	mailer         mailer
	messages       int64
	auth           auth.Auther
	messageCache   *messageCache
	fileCache      *fileCache
	closeChan      chan bool
	mu             sync.Mutex
}

// handleFunc extends the normal http.HandlerFunc to be able to easily return errors
type handleFunc func(http.ResponseWriter, *http.Request, *visitor) error

var (
	// If changed, don't forget to update Android App and auth_sqlite.go
	topicRegex             = regexp.MustCompile(`^[-_A-Za-z0-9]{1,64}$`)               // No /!
	topicPathRegex         = regexp.MustCompile(`^/[-_A-Za-z0-9]{1,64}$`)              // Regex must match JS & Android app!
	externalTopicPathRegex = regexp.MustCompile(`^/[^/]+\.[^/]+/[-_A-Za-z0-9]{1,64}$`) // Extended topic path, for web-app, e.g. /example.com/mytopic
	jsonPathRegex          = regexp.MustCompile(`^/[-_A-Za-z0-9]{1,64}(,[-_A-Za-z0-9]{1,64})*/json$`)
	ssePathRegex           = regexp.MustCompile(`^/[-_A-Za-z0-9]{1,64}(,[-_A-Za-z0-9]{1,64})*/sse$`)
	rawPathRegex           = regexp.MustCompile(`^/[-_A-Za-z0-9]{1,64}(,[-_A-Za-z0-9]{1,64})*/raw$`)
	wsPathRegex            = regexp.MustCompile(`^/[-_A-Za-z0-9]{1,64}(,[-_A-Za-z0-9]{1,64})*/ws$`)
	authPathRegex          = regexp.MustCompile(`^/[-_A-Za-z0-9]{1,64}(,[-_A-Za-z0-9]{1,64})*/auth$`)
	publishPathRegex       = regexp.MustCompile(`^/[-_A-Za-z0-9]{1,64}/(publish|send|trigger)$`)

	webConfigPath    = "/config.js"
	userStatsPath    = "/user/stats"
	staticRegex      = regexp.MustCompile(`^/static/.+`)
	docsRegex        = regexp.MustCompile(`^/docs(|/.*)$`)
	fileRegex        = regexp.MustCompile(`^/file/([-_A-Za-z0-9]{1,64})(?:\.[A-Za-z0-9]{1,16})?$`)
	disallowedTopics = []string{"docs", "static", "file", "app", "settings"} // If updated, also update in Android app
	attachURLRegex   = regexp.MustCompile(`^https?://`)

	//go:embed "example.html"
	exampleSource string

	//go:embed site
	webFs        embed.FS
	webFsCached  = &util.CachingEmbedFS{ModTime: time.Now(), FS: webFs}
	webSiteDir   = "/site"
	webHomeIndex = "/home.html" // Landing page, only if "web-root: home"
	webAppIndex  = "/app.html"  // React app

	//go:embed docs
	docsStaticFs     embed.FS
	docsStaticCached = &util.CachingEmbedFS{ModTime: time.Now(), FS: docsStaticFs}
)

const (
	firebaseControlTopic     = "~control"                // See Android if changed
	firebasePollTopic        = "~poll"                   // See iOS if changed
	emptyMessageBody         = "triggered"               // Used if message body is empty
	newMessageBody           = "New message"             // Used in poll requests as generic message
	defaultAttachmentMessage = "You received a file: %s" // Used if message body is empty, and there is an attachment
	encodingBase64           = "base64"
)

// WebSocket constants
const (
	wsWriteWait  = 2 * time.Second
	wsBufferSize = 1024
	wsReadLimit  = 64 // We only ever receive PINGs
	wsPongWait   = 15 * time.Second
)

// New instantiates a new Server. It creates the cache and adds a Firebase
// subscriber (if configured).
func New(conf *Config) (*Server, error) {
	var mailer mailer
	if conf.SMTPSenderAddr != "" {
		mailer = &smtpSender{config: conf}
	}
	messageCache, err := createMessageCache(conf)
	if err != nil {
		return nil, err
	}
	topics, err := messageCache.Topics()
	if err != nil {
		return nil, err
	}
	var fileCache *fileCache
	if conf.AttachmentCacheDir != "" {
		fileCache, err = newFileCache(conf.AttachmentCacheDir, conf.AttachmentTotalSizeLimit, conf.AttachmentFileSizeLimit)
		if err != nil {
			return nil, err
		}
	}
	var auther auth.Auther
	if conf.AuthFile != "" {
		auther, err = auth.NewSQLiteAuth(conf.AuthFile, conf.AuthDefaultRead, conf.AuthDefaultWrite)
		if err != nil {
			return nil, err
		}
	}
	var firebaseClient *firebaseClient
	if conf.FirebaseKeyFile != "" {
		sender, err := newFirebaseSender(conf.FirebaseKeyFile)
		if err != nil {
			return nil, err
		}
		firebaseClient = newFirebaseClient(sender, auther)
	}
	return &Server{
		config:         conf,
		messageCache:   messageCache,
		fileCache:      fileCache,
		firebaseClient: firebaseClient,
		mailer:         mailer,
		topics:         topics,
		auth:           auther,
		visitors:       make(map[string]*visitor),
	}, nil
}

func createMessageCache(conf *Config) (*messageCache, error) {
	if conf.CacheDuration == 0 {
		return newNopCache()
	} else if conf.CacheFile != "" {
		return newSqliteCache(conf.CacheFile, false)
	}
	return newMemCache()
}

// Run executes the main server. It listens on HTTP (+ HTTPS, if configured), and starts
// a manager go routine to print stats and prune messages.
func (s *Server) Run() error {
	var listenStr string
	if s.config.ListenHTTP != "" {
		listenStr += fmt.Sprintf(" %s[http]", s.config.ListenHTTP)
	}
	if s.config.ListenHTTPS != "" {
		listenStr += fmt.Sprintf(" %s[https]", s.config.ListenHTTPS)
	}
	if s.config.ListenUnix != "" {
		listenStr += fmt.Sprintf(" %s[unix]", s.config.ListenUnix)
	}
	if s.config.SMTPServerListen != "" {
		listenStr += fmt.Sprintf(" %s[smtp]", s.config.SMTPServerListen)
	}
	log.Info("Listening on%s", listenStr)
	mux := http.NewServeMux()
	mux.HandleFunc("/", s.handle)
	errChan := make(chan error)
	s.mu.Lock()
	s.closeChan = make(chan bool)
	if s.config.ListenHTTP != "" {
		s.httpServer = &http.Server{Addr: s.config.ListenHTTP, Handler: mux}
		go func() {
			errChan <- s.httpServer.ListenAndServe()
		}()
	}
	if s.config.ListenHTTPS != "" {
		s.httpsServer = &http.Server{Addr: s.config.ListenHTTPS, Handler: mux}
		go func() {
			errChan <- s.httpsServer.ListenAndServeTLS(s.config.CertFile, s.config.KeyFile)
		}()
	}
	if s.config.ListenUnix != "" {
		go func() {
			var err error
			s.mu.Lock()
			os.Remove(s.config.ListenUnix)
			s.unixListener, err = net.Listen("unix", s.config.ListenUnix)
			if err != nil {
				errChan <- err
				return
			}
			s.mu.Unlock()
			httpServer := &http.Server{Handler: mux}
			errChan <- httpServer.Serve(s.unixListener)
		}()
	}
	if s.config.SMTPServerListen != "" {
		go func() {
			errChan <- s.runSMTPServer()
		}()
	}
	s.mu.Unlock()
	go s.runManager()
<<<<<<< HEAD
	go s.runDelaySender()
=======
	go s.runDelayedSender()
>>>>>>> 9202d855
	go s.runFirebaseKeepaliver()

	return <-errChan
}

// Stop stops HTTP (+HTTPS) server and all managers
func (s *Server) Stop() {
	s.mu.Lock()
	defer s.mu.Unlock()
	if s.httpServer != nil {
		s.httpServer.Close()
	}
	if s.httpsServer != nil {
		s.httpsServer.Close()
	}
	if s.unixListener != nil {
		s.unixListener.Close()
	}
	if s.smtpServer != nil {
		s.smtpServer.Close()
	}
	close(s.closeChan)
}

func (s *Server) handle(w http.ResponseWriter, r *http.Request) {
	v := s.visitor(r)
	log.Debug("[%s] %s %s", v.ip, r.Method, r.URL.Path)

	if err := s.handleInternal(w, r, v); err != nil {
		if websocket.IsWebSocketUpgrade(r) {
			log.Info("[%s] WS %s %s - %s", v.ip, r.Method, r.URL.Path, err.Error())
			return // Do not attempt to write to upgraded connection
		}
		httpErr, ok := err.(*errHTTP)
		if !ok {
			httpErr = errHTTPInternalError
		}
		log.Info("[%s] HTTP %s %s - %d - %d - %s", v.ip, r.Method, r.URL.Path, httpErr.HTTPCode, httpErr.Code, err.Error())
		w.Header().Set("Content-Type", "application/json")
		w.Header().Set("Access-Control-Allow-Origin", "*") // CORS, allow cross-origin requests
		w.WriteHeader(httpErr.HTTPCode)
		io.WriteString(w, httpErr.JSON()+"\n")
	}
}

func (s *Server) handleInternal(w http.ResponseWriter, r *http.Request, v *visitor) error {
	if r.Method == http.MethodGet && r.URL.Path == "/" {
		return s.ensureWebEnabled(s.handleHome)(w, r, v)
	} else if r.Method == http.MethodGet && r.URL.Path == "/example.html" {
		return s.ensureWebEnabled(s.handleExample)(w, r, v)
	} else if r.Method == http.MethodHead && r.URL.Path == "/" {
		return s.ensureWebEnabled(s.handleEmpty)(w, r, v)
	} else if r.Method == http.MethodGet && r.URL.Path == webConfigPath {
		return s.ensureWebEnabled(s.handleWebConfig)(w, r, v)
	} else if r.Method == http.MethodGet && r.URL.Path == userStatsPath {
		return s.handleUserStats(w, r, v)
	} else if r.Method == http.MethodGet && staticRegex.MatchString(r.URL.Path) {
		return s.ensureWebEnabled(s.handleStatic)(w, r, v)
	} else if r.Method == http.MethodGet && docsRegex.MatchString(r.URL.Path) {
		return s.ensureWebEnabled(s.handleDocs)(w, r, v)
	} else if r.Method == http.MethodGet && fileRegex.MatchString(r.URL.Path) && s.config.AttachmentCacheDir != "" {
		return s.limitRequests(s.handleFile)(w, r, v)
	} else if r.Method == http.MethodOptions {
		return s.ensureWebEnabled(s.handleOptions)(w, r, v)
	} else if (r.Method == http.MethodPut || r.Method == http.MethodPost) && r.URL.Path == "/" {
		return s.limitRequests(s.transformBodyJSON(s.authWrite(s.handlePublish)))(w, r, v)
	} else if (r.Method == http.MethodPut || r.Method == http.MethodPost) && topicPathRegex.MatchString(r.URL.Path) {
		return s.limitRequests(s.authWrite(s.handlePublish))(w, r, v)
	} else if r.Method == http.MethodGet && publishPathRegex.MatchString(r.URL.Path) {
		return s.limitRequests(s.authWrite(s.handlePublish))(w, r, v)
	} else if r.Method == http.MethodGet && jsonPathRegex.MatchString(r.URL.Path) {
		return s.limitRequests(s.authRead(s.handleSubscribeJSON))(w, r, v)
	} else if r.Method == http.MethodGet && ssePathRegex.MatchString(r.URL.Path) {
		return s.limitRequests(s.authRead(s.handleSubscribeSSE))(w, r, v)
	} else if r.Method == http.MethodGet && rawPathRegex.MatchString(r.URL.Path) {
		return s.limitRequests(s.authRead(s.handleSubscribeRaw))(w, r, v)
	} else if r.Method == http.MethodGet && wsPathRegex.MatchString(r.URL.Path) {
		return s.limitRequests(s.authRead(s.handleSubscribeWS))(w, r, v)
	} else if r.Method == http.MethodGet && authPathRegex.MatchString(r.URL.Path) {
		return s.limitRequests(s.authRead(s.handleTopicAuth))(w, r, v)
	} else if r.Method == http.MethodGet && (topicPathRegex.MatchString(r.URL.Path) || externalTopicPathRegex.MatchString(r.URL.Path)) {
		return s.ensureWebEnabled(s.handleTopic)(w, r, v)
	}
	return errHTTPNotFound
}

func (s *Server) handleHome(w http.ResponseWriter, r *http.Request, v *visitor) error {
	if s.config.WebRootIsApp {
		r.URL.Path = webAppIndex
	} else {
		r.URL.Path = webHomeIndex
	}
	return s.handleStatic(w, r, v)
}

func (s *Server) handleTopic(w http.ResponseWriter, r *http.Request, v *visitor) error {
	unifiedpush := readBoolParam(r, false, "x-unifiedpush", "unifiedpush", "up") // see PUT/POST too!
	if unifiedpush {
		w.Header().Set("Content-Type", "application/json")
		w.Header().Set("Access-Control-Allow-Origin", "*") // CORS, allow cross-origin requests
		_, err := io.WriteString(w, `{"unifiedpush":{"version":1}}`+"\n")
		return err
	}
	r.URL.Path = webAppIndex
	return s.handleStatic(w, r, v)
}

func (s *Server) handleEmpty(_ http.ResponseWriter, _ *http.Request, _ *visitor) error {
	return nil
}

func (s *Server) handleTopicAuth(w http.ResponseWriter, _ *http.Request, _ *visitor) error {
	w.Header().Set("Content-Type", "application/json")
	w.Header().Set("Access-Control-Allow-Origin", "*") // CORS, allow cross-origin requests
	_, err := io.WriteString(w, `{"success":true}`+"\n")
	return err
}

func (s *Server) handleExample(w http.ResponseWriter, _ *http.Request, _ *visitor) error {
	_, err := io.WriteString(w, exampleSource)
	return err
}

func (s *Server) handleWebConfig(w http.ResponseWriter, _ *http.Request, _ *visitor) error {
	appRoot := "/"
	if !s.config.WebRootIsApp {
		appRoot = "/app"
	}
	disallowedTopicsStr := `"` + strings.Join(disallowedTopics, `", "`) + `"`
	w.Header().Set("Content-Type", "text/javascript")
	_, err := io.WriteString(w, fmt.Sprintf(`// Generated server configuration
var config = {
  appRoot: "%s",
  disallowedTopics: [%s]
};`, appRoot, disallowedTopicsStr))
	return err
}

func (s *Server) handleUserStats(w http.ResponseWriter, r *http.Request, v *visitor) error {
	stats, err := v.Stats()
	if err != nil {
		return err
	}
	w.Header().Set("Content-Type", "text/json")
	w.Header().Set("Access-Control-Allow-Origin", "*") // CORS, allow cross-origin requests
	if err := json.NewEncoder(w).Encode(stats); err != nil {
		return err
	}
	return nil
}

func (s *Server) handleStatic(w http.ResponseWriter, r *http.Request, _ *visitor) error {
	r.URL.Path = webSiteDir + r.URL.Path
	util.Gzip(http.FileServer(http.FS(webFsCached))).ServeHTTP(w, r)
	return nil
}

func (s *Server) handleDocs(w http.ResponseWriter, r *http.Request, _ *visitor) error {
	util.Gzip(http.FileServer(http.FS(docsStaticCached))).ServeHTTP(w, r)
	return nil
}

func (s *Server) handleFile(w http.ResponseWriter, r *http.Request, v *visitor) error {
	if s.config.AttachmentCacheDir == "" {
		return errHTTPInternalError
	}
	matches := fileRegex.FindStringSubmatch(r.URL.Path)
	if len(matches) != 2 {
		return errHTTPInternalErrorInvalidFilePath
	}
	messageID := matches[1]
	file := filepath.Join(s.config.AttachmentCacheDir, messageID)
	stat, err := os.Stat(file)
	if err != nil {
		return errHTTPNotFound
	}
	if err := v.BandwidthLimiter().Allow(stat.Size()); err != nil {
		return errHTTPTooManyRequestsAttachmentBandwidthLimit
	}
	w.Header().Set("Content-Length", fmt.Sprintf("%d", stat.Size()))
	w.Header().Set("Access-Control-Allow-Origin", "*") // CORS, allow cross-origin requests
	f, err := os.Open(file)
	if err != nil {
		return err
	}
	defer f.Close()
	_, err = io.Copy(util.NewContentTypeWriter(w, r.URL.Path), f)
	return err
}

func (s *Server) handlePublish(w http.ResponseWriter, r *http.Request, v *visitor) error {
	t, err := s.topicFromPath(r.URL.Path)
	if err != nil {
		return err
	}
	body, err := util.Peek(r.Body, s.config.MessageLimit)
	if err != nil {
		return err
	}
	m := newDefaultMessage(t.ID, "")
	cache, firebase, email, unifiedpush, err := s.parsePublishParams(r, v, m)
	if err != nil {
		return err
	}
	if m.PollID != "" {
		m = newPollRequestMessage(t.ID, m.PollID)
	}
	if err := s.handlePublishBody(r, v, m, body, unifiedpush); err != nil {
		return err
	}
	if m.Message == "" {
		m.Message = emptyMessageBody
	}
	delayed := m.Time > time.Now().Unix()
	log.Debug("[%s] %s %s: ev=%s, body=%d bytes, delayed=%t, fb=%t, cache=%t, up=%t, email=%s",
		v.ip, r.Method, r.URL.Path, m.Event, len(body.PeekedBytes), delayed, firebase, cache, unifiedpush, email)
	if !delayed {
		if err := t.Publish(v, m); err != nil {
			return err
		}
	}
	if s.firebaseClient != nil && firebase && !delayed {
		go s.sendToFirebase(v, m)
	}
	if s.mailer != nil && email != "" && !delayed {
		go s.sendEmail(v, m, email)
	}
	if s.config.UpstreamBaseURL != "" && !delayed {
		go s.forwardPollRequest(v, m)
	}
	if cache {
		if err := s.messageCache.AddMessage(m); err != nil {
			return err
		}
	}
	w.Header().Set("Content-Type", "application/json")
	w.Header().Set("Access-Control-Allow-Origin", "*") // CORS, allow cross-origin requests
	if err := json.NewEncoder(w).Encode(m); err != nil {
		return err
	}
	s.mu.Lock()
	s.messages++
	s.mu.Unlock()
	return nil
}

func (s *Server) sendToFirebase(v *visitor, m *message) {
<<<<<<< HEAD
	if err := s.firebase(m); err != nil {
		log.Warn("[%s] FB - Unable to publish to Firebase: %v", v.ip, err.Error())
=======
	if err := s.firebaseClient.Send(v, m); err != nil {
		log.Printf("[%s] FB - Unable to publish to Firebase: %v", v.ip, err.Error())
>>>>>>> 9202d855
	}
}

func (s *Server) sendEmail(v *visitor, m *message, email string) {
	if err := s.mailer.Send(v.ip, email, m); err != nil {
		log.Warn("[%s] MAIL - Unable to send email: %v", v.ip, err.Error())
	}
}

func (s *Server) forwardPollRequest(v *visitor, m *message) {
	topicURL := fmt.Sprintf("%s/%s", s.config.BaseURL, m.Topic)
	topicHash := fmt.Sprintf("%x", sha256.Sum256([]byte(topicURL)))
	forwardURL := fmt.Sprintf("%s/%s", s.config.UpstreamBaseURL, topicHash)
	req, err := http.NewRequest("POST", forwardURL, strings.NewReader(""))
	if err != nil {
		log.Warn("[%s] FWD - Unable to forward poll request: %v", v.ip, err.Error())
		return
	}
	req.Header.Set("X-Poll-ID", m.ID)
	var httpClient = &http.Client{
		Timeout: time.Second * 10,
	}
	response, err := httpClient.Do(req)
	if err != nil {
		log.Warn("[%s] FWD - Unable to forward poll request: %v", v.ip, err.Error())
		return
	} else if response.StatusCode != http.StatusOK {
		log.Warn("[%s] FWD - Unable to forward poll request, unexpected status: %d", v.ip, response.StatusCode)
		return
	}
}

func (s *Server) parsePublishParams(r *http.Request, v *visitor, m *message) (cache bool, firebase bool, email string, unifiedpush bool, err error) {
	cache = readBoolParam(r, true, "x-cache", "cache")
	firebase = readBoolParam(r, true, "x-firebase", "firebase")
	m.Title = readParam(r, "x-title", "title", "t")
	m.Click = readParam(r, "x-click", "click")
	filename := readParam(r, "x-filename", "filename", "file", "f")
	attach := readParam(r, "x-attach", "attach", "a")
	if attach != "" || filename != "" {
		m.Attachment = &attachment{}
	}
	if filename != "" {
		m.Attachment.Name = filename
	}
	if attach != "" {
		if !attachURLRegex.MatchString(attach) {
			return false, false, "", false, errHTTPBadRequestAttachmentURLInvalid
		}
		m.Attachment.URL = attach
		if m.Attachment.Name == "" {
			u, err := url.Parse(m.Attachment.URL)
			if err == nil {
				m.Attachment.Name = path.Base(u.Path)
				if m.Attachment.Name == "." || m.Attachment.Name == "/" {
					m.Attachment.Name = ""
				}
			}
		}
		if m.Attachment.Name == "" {
			m.Attachment.Name = "attachment"
		}
	}
	email = readParam(r, "x-email", "x-e-mail", "email", "e-mail", "mail", "e")
	if email != "" {
		if err := v.EmailAllowed(); err != nil {
			return false, false, "", false, errHTTPTooManyRequestsLimitEmails
		}
	}
	if s.mailer == nil && email != "" {
		return false, false, "", false, errHTTPBadRequestEmailDisabled
	}
	messageStr := strings.ReplaceAll(readParam(r, "x-message", "message", "m"), "\\n", "\n")
	if messageStr != "" {
		m.Message = messageStr
	}
	m.Priority, err = util.ParsePriority(readParam(r, "x-priority", "priority", "prio", "p"))
	if err != nil {
		return false, false, "", false, errHTTPBadRequestPriorityInvalid
	}
	tagsStr := readParam(r, "x-tags", "tags", "tag", "ta")
	if tagsStr != "" {
		m.Tags = make([]string, 0)
		for _, s := range util.SplitNoEmpty(tagsStr, ",") {
			m.Tags = append(m.Tags, strings.TrimSpace(s))
		}
	}
	delayStr := readParam(r, "x-delay", "delay", "x-at", "at", "x-in", "in")
	if delayStr != "" {
		if !cache {
			return false, false, "", false, errHTTPBadRequestDelayNoCache
		}
		if email != "" {
			return false, false, "", false, errHTTPBadRequestDelayNoEmail // we cannot store the email address (yet)
		}
		delay, err := util.ParseFutureTime(delayStr, time.Now())
		if err != nil {
			return false, false, "", false, errHTTPBadRequestDelayCannotParse
		} else if delay.Unix() < time.Now().Add(s.config.MinDelay).Unix() {
			return false, false, "", false, errHTTPBadRequestDelayTooSmall
		} else if delay.Unix() > time.Now().Add(s.config.MaxDelay).Unix() {
			return false, false, "", false, errHTTPBadRequestDelayTooLarge
		}
		m.Time = delay.Unix()
		m.Sender = v.ip // Important for rate limiting
	}
	actionsStr := readParam(r, "x-actions", "actions", "action")
	if actionsStr != "" {
		m.Actions, err = parseActions(actionsStr)
		if err != nil {
			return false, false, "", false, wrapErrHTTP(errHTTPBadRequestActionsInvalid, err.Error())
		}
	}
	unifiedpush = readBoolParam(r, false, "x-unifiedpush", "unifiedpush", "up") // see GET too!
	if unifiedpush {
		firebase = false
		unifiedpush = true
	}
	m.PollID = readParam(r, "x-poll-id", "poll-id")
	if m.PollID != "" {
		unifiedpush = false
		cache = false
		email = ""
	}
	return cache, firebase, email, unifiedpush, nil
}

// handlePublishBody consumes the PUT/POST body and decides whether the body is an attachment or the message.
//
// 1. curl -X POST -H "Poll: 1234" ntfy.sh/...
//    If a message is flagged as poll request, the body does not matter and is discarded
// 2. curl -T somebinarydata.bin "ntfy.sh/mytopic?up=1"
//    If body is binary, encode as base64, if not do not encode
// 3. curl -H "Attach: http://example.com/file.jpg" ntfy.sh/mytopic
//    Body must be a message, because we attached an external URL
// 4. curl -T short.txt -H "Filename: short.txt" ntfy.sh/mytopic
//    Body must be attachment, because we passed a filename
// 5. curl -T file.txt ntfy.sh/mytopic
//    If file.txt is <= 4096 (message limit) and valid UTF-8, treat it as a message
// 6. curl -T file.txt ntfy.sh/mytopic
//    If file.txt is > message limit, treat it as an attachment
func (s *Server) handlePublishBody(r *http.Request, v *visitor, m *message, body *util.PeekedReadCloser, unifiedpush bool) error {
	if m.Event == pollRequestEvent { // Case 1
		return nil
	} else if unifiedpush {
		return s.handleBodyAsMessageAutoDetect(m, body) // Case 2
	} else if m.Attachment != nil && m.Attachment.URL != "" {
		return s.handleBodyAsTextMessage(m, body) // Case 3
	} else if m.Attachment != nil && m.Attachment.Name != "" {
		return s.handleBodyAsAttachment(r, v, m, body) // Case 4
	} else if !body.LimitReached && utf8.Valid(body.PeekedBytes) {
		return s.handleBodyAsTextMessage(m, body) // Case 5
	}
	return s.handleBodyAsAttachment(r, v, m, body) // Case 6
}

func (s *Server) handleBodyAsMessageAutoDetect(m *message, body *util.PeekedReadCloser) error {
	if utf8.Valid(body.PeekedBytes) {
		m.Message = string(body.PeekedBytes) // Do not trim
	} else {
		m.Message = base64.StdEncoding.EncodeToString(body.PeekedBytes)
		m.Encoding = encodingBase64
	}
	return nil
}

func (s *Server) handleBodyAsTextMessage(m *message, body *util.PeekedReadCloser) error {
	if !utf8.Valid(body.PeekedBytes) {
		return errHTTPBadRequestMessageNotUTF8
	}
	if len(body.PeekedBytes) > 0 { // Empty body should not override message (publish via GET!)
		m.Message = strings.TrimSpace(string(body.PeekedBytes)) // Truncates the message to the peek limit if required
	}
	if m.Attachment != nil && m.Attachment.Name != "" && m.Message == "" {
		m.Message = fmt.Sprintf(defaultAttachmentMessage, m.Attachment.Name)
	}
	return nil
}

func (s *Server) handleBodyAsAttachment(r *http.Request, v *visitor, m *message, body *util.PeekedReadCloser) error {
	if s.fileCache == nil || s.config.BaseURL == "" || s.config.AttachmentCacheDir == "" {
		return errHTTPBadRequestAttachmentsDisallowed
	} else if m.Time > time.Now().Add(s.config.AttachmentExpiryDuration).Unix() {
		return errHTTPBadRequestAttachmentsExpiryBeforeDelivery
	}
	visitorStats, err := v.Stats()
	if err != nil {
		return err
	}
	contentLengthStr := r.Header.Get("Content-Length")
	if contentLengthStr != "" { // Early "do-not-trust" check, hard limit see below
		contentLength, err := strconv.ParseInt(contentLengthStr, 10, 64)
		if err == nil && (contentLength > visitorStats.VisitorAttachmentBytesRemaining || contentLength > s.config.AttachmentFileSizeLimit) {
			return errHTTPEntityTooLargeAttachmentTooLarge
		}
	}
	if m.Attachment == nil {
		m.Attachment = &attachment{}
	}
	var ext string
	m.Sender = v.ip // Important for attachment rate limiting
	m.Attachment.Expires = time.Now().Add(s.config.AttachmentExpiryDuration).Unix()
	m.Attachment.Type, ext = util.DetectContentType(body.PeekedBytes, m.Attachment.Name)
	m.Attachment.URL = fmt.Sprintf("%s/file/%s%s", s.config.BaseURL, m.ID, ext)
	if m.Attachment.Name == "" {
		m.Attachment.Name = fmt.Sprintf("attachment%s", ext)
	}
	if m.Message == "" {
		m.Message = fmt.Sprintf(defaultAttachmentMessage, m.Attachment.Name)
	}
	m.Attachment.Size, err = s.fileCache.Write(m.ID, body, v.BandwidthLimiter(), util.NewFixedLimiter(visitorStats.VisitorAttachmentBytesRemaining))
	if err == util.ErrLimitReached {
		return errHTTPEntityTooLargeAttachmentTooLarge
	} else if err != nil {
		return err
	}
	return nil
}

func (s *Server) handleSubscribeJSON(w http.ResponseWriter, r *http.Request, v *visitor) error {
	encoder := func(msg *message) (string, error) {
		var buf bytes.Buffer
		if err := json.NewEncoder(&buf).Encode(&msg); err != nil {
			return "", err
		}
		return buf.String(), nil
	}
	return s.handleSubscribeHTTP(w, r, v, "application/x-ndjson", encoder)
}

func (s *Server) handleSubscribeSSE(w http.ResponseWriter, r *http.Request, v *visitor) error {
	encoder := func(msg *message) (string, error) {
		var buf bytes.Buffer
		if err := json.NewEncoder(&buf).Encode(&msg); err != nil {
			return "", err
		}
		if msg.Event != messageEvent {
			return fmt.Sprintf("event: %s\ndata: %s\n", msg.Event, buf.String()), nil // Browser's .onmessage() does not fire on this!
		}
		return fmt.Sprintf("data: %s\n", buf.String()), nil
	}
	return s.handleSubscribeHTTP(w, r, v, "text/event-stream", encoder)
}

func (s *Server) handleSubscribeRaw(w http.ResponseWriter, r *http.Request, v *visitor) error {
	encoder := func(msg *message) (string, error) {
		if msg.Event == messageEvent { // only handle default events
			return strings.ReplaceAll(msg.Message, "\n", " ") + "\n", nil
		}
		return "\n", nil // "keepalive" and "open" events just send an empty line
	}
	return s.handleSubscribeHTTP(w, r, v, "text/plain", encoder)
}

func (s *Server) handleSubscribeHTTP(w http.ResponseWriter, r *http.Request, v *visitor, contentType string, encoder messageEncoder) error {
	if err := v.SubscriptionAllowed(); err != nil {
		return errHTTPTooManyRequestsLimitSubscriptions
	}
	defer v.RemoveSubscription()
	topics, topicsStr, err := s.topicsFromPath(r.URL.Path)
	if err != nil {
		return err
	}
	poll, since, scheduled, filters, err := parseSubscribeParams(r)
	if err != nil {
		return err
	}
	var wlock sync.Mutex
	sub := func(v *visitor, msg *message) error {
		if !filters.Pass(msg) {
			return nil
		}
		m, err := encoder(msg)
		if err != nil {
			return err
		}
		wlock.Lock()
		defer wlock.Unlock()
		if _, err := w.Write([]byte(m)); err != nil {
			return err
		}
		if fl, ok := w.(http.Flusher); ok {
			fl.Flush()
		}
		return nil
	}
	w.Header().Set("Access-Control-Allow-Origin", "*")            // CORS, allow cross-origin requests
	w.Header().Set("Content-Type", contentType+"; charset=utf-8") // Android/Volley client needs charset!
	if poll {
		return s.sendOldMessages(topics, since, scheduled, v, sub)
	}
	subscriberIDs := make([]int, 0)
	for _, t := range topics {
		subscriberIDs = append(subscriberIDs, t.Subscribe(sub))
	}
	defer func() {
		for i, subscriberID := range subscriberIDs {
			topics[i].Unsubscribe(subscriberID) // Order!
		}
	}()
	if err := sub(v, newOpenMessage(topicsStr)); err != nil { // Send out open message
		return err
	}
	if err := s.sendOldMessages(topics, since, scheduled, v, sub); err != nil {
		return err
	}
	for {
		select {
		case <-r.Context().Done():
			return nil
		case <-time.After(s.config.KeepaliveInterval):
			v.Keepalive()
			if err := sub(v, newKeepaliveMessage(topicsStr)); err != nil { // Send keepalive message
				return err
			}
		}
	}
}

func (s *Server) handleSubscribeWS(w http.ResponseWriter, r *http.Request, v *visitor) error {
	if strings.ToLower(r.Header.Get("Upgrade")) != "websocket" {
		return errHTTPBadRequestWebSocketsUpgradeHeaderMissing
	}
	if err := v.SubscriptionAllowed(); err != nil {
		return errHTTPTooManyRequestsLimitSubscriptions
	}
	defer v.RemoveSubscription()
	topics, topicsStr, err := s.topicsFromPath(r.URL.Path)
	if err != nil {
		return err
	}
	poll, since, scheduled, filters, err := parseSubscribeParams(r)
	if err != nil {
		return err
	}
	upgrader := &websocket.Upgrader{
		ReadBufferSize:  wsBufferSize,
		WriteBufferSize: wsBufferSize,
		CheckOrigin: func(r *http.Request) bool {
			return true // We're open for business!
		},
	}
	conn, err := upgrader.Upgrade(w, r, nil)
	if err != nil {
		return err
	}
	defer conn.Close()
	var wlock sync.Mutex
	g, ctx := errgroup.WithContext(context.Background())
	g.Go(func() error {
		pongWait := s.config.KeepaliveInterval + wsPongWait
		conn.SetReadLimit(wsReadLimit)
		if err := conn.SetReadDeadline(time.Now().Add(pongWait)); err != nil {
			return err
		}
		conn.SetPongHandler(func(appData string) error {
			return conn.SetReadDeadline(time.Now().Add(pongWait))
		})
		for {
			_, _, err := conn.NextReader()
			if err != nil {
				return err
			}
		}
	})
	g.Go(func() error {
		ping := func() error {
			wlock.Lock()
			defer wlock.Unlock()
			if err := conn.SetWriteDeadline(time.Now().Add(wsWriteWait)); err != nil {
				return err
			}
			return conn.WriteMessage(websocket.PingMessage, nil)
		}
		for {
			select {
			case <-ctx.Done():
				return nil
			case <-time.After(s.config.KeepaliveInterval):
				v.Keepalive()
				if err := ping(); err != nil {
					return err
				}
			}
		}
	})
	sub := func(v *visitor, msg *message) error {
		if !filters.Pass(msg) {
			return nil
		}
		wlock.Lock()
		defer wlock.Unlock()
		if err := conn.SetWriteDeadline(time.Now().Add(wsWriteWait)); err != nil {
			return err
		}
		return conn.WriteJSON(msg)
	}
	w.Header().Set("Access-Control-Allow-Origin", "*") // CORS, allow cross-origin requests
	if poll {
		return s.sendOldMessages(topics, since, scheduled, v, sub)
	}
	subscriberIDs := make([]int, 0)
	for _, t := range topics {
		subscriberIDs = append(subscriberIDs, t.Subscribe(sub))
	}
	defer func() {
		for i, subscriberID := range subscriberIDs {
			topics[i].Unsubscribe(subscriberID) // Order!
		}
	}()
	if err := sub(v, newOpenMessage(topicsStr)); err != nil { // Send out open message
		return err
	}
	if err := s.sendOldMessages(topics, since, scheduled, v, sub); err != nil {
		return err
	}
	err = g.Wait()
	if err != nil && websocket.IsCloseError(err, websocket.CloseNormalClosure, websocket.CloseGoingAway) {
		return nil // Normal closures are not errors
	}
	return err
}

func parseSubscribeParams(r *http.Request) (poll bool, since sinceMarker, scheduled bool, filters *queryFilter, err error) {
	poll = readBoolParam(r, false, "x-poll", "poll", "po")
	scheduled = readBoolParam(r, false, "x-scheduled", "scheduled", "sched")
	since, err = parseSince(r, poll)
	if err != nil {
		return
	}
	filters, err = parseQueryFilters(r)
	if err != nil {
		return
	}
	return
}

func (s *Server) sendOldMessages(topics []*topic, since sinceMarker, scheduled bool, v *visitor, sub subscriber) error {
	if since.IsNone() {
		return nil
	}
	for _, t := range topics {
		messages, err := s.messageCache.Messages(t.ID, since, scheduled)
		if err != nil {
			return err
		}
		for _, m := range messages {
			if err := sub(v, m); err != nil {
				return err
			}
		}
	}
	return nil
}

// parseSince returns a timestamp identifying the time span from which cached messages should be received.
//
// Values in the "since=..." parameter can be either a unix timestamp or a duration (e.g. 12h), or
// "all" for all messages.
func parseSince(r *http.Request, poll bool) (sinceMarker, error) {
	since := readParam(r, "x-since", "since", "si")

	// Easy cases (empty, all, none)
	if since == "" {
		if poll {
			return sinceAllMessages, nil
		}
		return sinceNoMessages, nil
	} else if since == "all" {
		return sinceAllMessages, nil
	} else if since == "none" {
		return sinceNoMessages, nil
	}

	// ID, timestamp, duration
	if validMessageID(since) {
		return newSinceID(since), nil
	} else if s, err := strconv.ParseInt(since, 10, 64); err == nil {
		return newSinceTime(s), nil
	} else if d, err := time.ParseDuration(since); err == nil {
		return newSinceTime(time.Now().Add(-1 * d).Unix()), nil
	}
	return sinceNoMessages, errHTTPBadRequestSinceInvalid
}

func (s *Server) handleOptions(w http.ResponseWriter, _ *http.Request, _ *visitor) error {
	w.Header().Set("Access-Control-Allow-Methods", "GET, PUT, POST")
	w.Header().Set("Access-Control-Allow-Origin", "*")  // CORS, allow cross-origin requests
	w.Header().Set("Access-Control-Allow-Headers", "*") // CORS, allow auth via JS // FIXME is this terrible?
	return nil
}

func (s *Server) topicFromPath(path string) (*topic, error) {
	parts := strings.Split(path, "/")
	if len(parts) < 2 {
		return nil, errHTTPBadRequestTopicInvalid
	}
	topics, err := s.topicsFromIDs(parts[1])
	if err != nil {
		return nil, err
	}
	return topics[0], nil
}

func (s *Server) topicsFromPath(path string) ([]*topic, string, error) {
	parts := strings.Split(path, "/")
	if len(parts) < 2 {
		return nil, "", errHTTPBadRequestTopicInvalid
	}
	topicIDs := util.SplitNoEmpty(parts[1], ",")
	topics, err := s.topicsFromIDs(topicIDs...)
	if err != nil {
		return nil, "", errHTTPBadRequestTopicInvalid
	}
	return topics, parts[1], nil
}

func (s *Server) topicsFromIDs(ids ...string) ([]*topic, error) {
	s.mu.Lock()
	defer s.mu.Unlock()
	topics := make([]*topic, 0)
	for _, id := range ids {
		if util.InStringList(disallowedTopics, id) {
			return nil, errHTTPBadRequestTopicDisallowed
		}
		if _, ok := s.topics[id]; !ok {
			if len(s.topics) >= s.config.TotalTopicLimit {
				return nil, errHTTPTooManyRequestsLimitTotalTopics
			}
			s.topics[id] = newTopic(id)
		}
		topics = append(topics, s.topics[id])
	}
	return topics, nil
}

func (s *Server) updateStatsAndPrune() {
	s.mu.Lock()
	defer s.mu.Unlock()

	// Expire visitors from rate visitors map
	for ip, v := range s.visitors {
		if v.Stale() {
			delete(s.visitors, ip)
		}
	}

	// Delete expired attachments
	if s.fileCache != nil {
		ids, err := s.messageCache.AttachmentsExpired()
		if err == nil {
			if err := s.fileCache.Remove(ids...); err != nil {
				log.Warn("Error deleting attachments: %s", err.Error())
			}
		} else {
			log.Warn("Error retrieving expired attachments: %s", err.Error())
		}
	}

	// Prune message cache
	olderThan := time.Now().Add(-1 * s.config.CacheDuration)
	if err := s.messageCache.Prune(olderThan); err != nil {
		log.Warn("Error pruning cache: %s", err.Error())
	}

	// Prune old topics, remove subscriptions without subscribers
	var subscribers, messages int
	for _, t := range s.topics {
		subs := t.Subscribers()
		msgs, err := s.messageCache.MessageCount(t.ID)
		if err != nil {
			log.Warn("Cannot get stats for topic %s: %s", t.ID, err.Error())
			continue
		}
		if msgs == 0 && subs == 0 {
			delete(s.topics, t.ID)
			continue
		}
		subscribers += subs
		messages += msgs
	}

	// Mail stats
	var mailSuccess, mailFailure int64
	if s.smtpBackend != nil {
		mailSuccess, mailFailure = s.smtpBackend.Counts()
	}

	// Print stats
	log.Info("Stats: %d message(s) published, %d in cache, %d successful mails, %d failed, %d topic(s) active, %d subscriber(s), %d visitor(s)",
		s.messages, messages, mailSuccess, mailFailure, len(s.topics), subscribers, len(s.visitors))
}

func (s *Server) runSMTPServer() error {
	s.smtpBackend = newMailBackend(s.config, s.handle)
	s.smtpServer = smtp.NewServer(s.smtpBackend)
	s.smtpServer.Addr = s.config.SMTPServerListen
	s.smtpServer.Domain = s.config.SMTPServerDomain
	s.smtpServer.ReadTimeout = 10 * time.Second
	s.smtpServer.WriteTimeout = 10 * time.Second
	s.smtpServer.MaxMessageBytes = 1024 * 1024 // Must be much larger than message size (headers, multipart, etc.)
	s.smtpServer.MaxRecipients = 1
	s.smtpServer.AllowInsecureAuth = true
	return s.smtpServer.ListenAndServe()
}

func (s *Server) runManager() {
	for {
		select {
		case <-time.After(s.config.ManagerInterval):
			s.updateStatsAndPrune()
		case <-s.closeChan:
			return
		}
	}
}

<<<<<<< HEAD
func (s *Server) runDelaySender() {
=======
func (s *Server) runDelayedSender() {
>>>>>>> 9202d855
	for {
		select {
		case <-time.After(s.config.DelayedSenderInterval):
			if err := s.sendDelayedMessages(); err != nil {
				log.Warn("error sending scheduled messages: %s", err.Error())
			}
		case <-s.closeChan:
			return
		}
	}
}

func (s *Server) runFirebaseKeepaliver() {
	if s.firebaseClient == nil {
		return
	}
	v := newVisitor(s.config, s.messageCache, "0.0.0.0") // Background process, not a real visitor
	for {
		select {
		case <-time.After(s.config.FirebaseKeepaliveInterval):
<<<<<<< HEAD
			if err := s.firebase(newKeepaliveMessage(firebaseControlTopic)); err != nil {
				log.Info("error sending Firebase keepalive message to %s: %s", firebaseControlTopic, err.Error())
			}
		case <-time.After(s.config.FirebasePollInterval):
			if err := s.firebase(newKeepaliveMessage(firebasePollTopic)); err != nil {
				log.Info("error sending Firebase keepalive message to %s: %s", firebasePollTopic, err.Error())
			}
=======
			s.sendToFirebase(v, newKeepaliveMessage(firebaseControlTopic))
		case <-time.After(s.config.FirebasePollInterval):
			s.sendToFirebase(v, newKeepaliveMessage(firebasePollTopic))
>>>>>>> 9202d855
		case <-s.closeChan:
			return
		}
	}
}

func (s *Server) sendDelayedMessages() error {
	messages, err := s.messageCache.MessagesDue()
	if err != nil {
		return err
	}
	for _, m := range messages {
<<<<<<< HEAD
		t, ok := s.topics[m.Topic] // If no subscribers, just mark message as published
		if ok {
			if err := t.Publish(m); err != nil {
				log.Info("unable to publish message %s to topic %s: %v", m.ID, m.Topic, err.Error())
			}
		}
		if s.firebase != nil { // Firebase subscribers may not show up in topics map
			if err := s.firebase(m); err != nil {
				log.Info("unable to publish to Firebase: %v", err.Error())
=======
		v := s.visitorFromIP(m.Sender)
		if err := s.sendDelayedMessage(v, m); err != nil {
			log.Printf("error sending delayed message: %s", err.Error())
		}
	}
	return nil
}

func (s *Server) sendDelayedMessage(v *visitor, m *message) error {
	s.mu.Lock()
	defer s.mu.Unlock()
	t, ok := s.topics[m.Topic] // If no subscribers, just mark message as published
	if ok {
		go func() {
			// We do not rate-limit messages here, since we've rate limited them in the PUT/POST handler
			if err := t.Publish(v, m); err != nil {
				log.Printf("unable to publish message %s to topic %s: %v", m.ID, m.Topic, err.Error())
>>>>>>> 9202d855
			}
		}()
	}
	if s.firebaseClient != nil { // Firebase subscribers may not show up in topics map
		go s.sendToFirebase(v, m)
	}
	if s.config.UpstreamBaseURL != "" {
		go s.forwardPollRequest(v, m)
	}
	if err := s.messageCache.MarkPublished(m); err != nil {
		return err
	}
	return nil
}

func (s *Server) limitRequests(next handleFunc) handleFunc {
	return func(w http.ResponseWriter, r *http.Request, v *visitor) error {
		if util.InStringList(s.config.VisitorRequestExemptIPAddrs, v.ip) {
			return next(w, r, v)
		} else if err := v.RequestAllowed(); err != nil {
			return errHTTPTooManyRequestsLimitRequests
		}
		return next(w, r, v)
	}
}

func (s *Server) ensureWebEnabled(next handleFunc) handleFunc {
	return func(w http.ResponseWriter, r *http.Request, v *visitor) error {
		if !s.config.EnableWeb {
			return errHTTPNotFound
		}
		return next(w, r, v)
	}
}

// transformBodyJSON peeks the request body, reads the JSON, and converts it to headers
// before passing it on to the next handler. This is meant to be used in combination with handlePublish.
func (s *Server) transformBodyJSON(next handleFunc) handleFunc {
	return func(w http.ResponseWriter, r *http.Request, v *visitor) error {
		body, err := util.Peek(r.Body, s.config.MessageLimit)
		if err != nil {
			return err
		}
		defer r.Body.Close()
		var m publishMessage
		if err := json.NewDecoder(body).Decode(&m); err != nil {
			return errHTTPBadRequestJSONInvalid
		}
		if !topicRegex.MatchString(m.Topic) {
			return errHTTPBadRequestTopicInvalid
		}
		if m.Message == "" {
			m.Message = emptyMessageBody
		}
		r.URL.Path = "/" + m.Topic
		r.Body = io.NopCloser(strings.NewReader(m.Message))
		if m.Title != "" {
			r.Header.Set("X-Title", m.Title)
		}
		if m.Priority != 0 {
			r.Header.Set("X-Priority", fmt.Sprintf("%d", m.Priority))
		}
		if m.Tags != nil && len(m.Tags) > 0 {
			r.Header.Set("X-Tags", strings.Join(m.Tags, ","))
		}
		if m.Attach != "" {
			r.Header.Set("X-Attach", m.Attach)
		}
		if m.Filename != "" {
			r.Header.Set("X-Filename", m.Filename)
		}
		if m.Click != "" {
			r.Header.Set("X-Click", m.Click)
		}
		if len(m.Actions) > 0 {
			actionsStr, err := json.Marshal(m.Actions)
			if err != nil {
				return errHTTPBadRequestJSONInvalid
			}
			r.Header.Set("X-Actions", string(actionsStr))
		}
		if m.Email != "" {
			r.Header.Set("X-Email", m.Email)
		}
		if m.Delay != "" {
			r.Header.Set("X-Delay", m.Delay)
		}
		return next(w, r, v)
	}
}

func (s *Server) authWrite(next handleFunc) handleFunc {
	return s.withAuth(next, auth.PermissionWrite)
}

func (s *Server) authRead(next handleFunc) handleFunc {
	return s.withAuth(next, auth.PermissionRead)
}

func (s *Server) withAuth(next handleFunc, perm auth.Permission) handleFunc {
	return func(w http.ResponseWriter, r *http.Request, v *visitor) error {
		if s.auth == nil {
			return next(w, r, v)
		}
		topics, _, err := s.topicsFromPath(r.URL.Path)
		if err != nil {
			return err
		}
		var user *auth.User // may stay nil if no auth header!
		username, password, ok := extractUserPass(r)
		if ok {
			if user, err = s.auth.Authenticate(username, password); err != nil {
				log.Info("authentication failed: %s", err.Error())
				return errHTTPUnauthorized
			}
		}
		for _, t := range topics {
			if err := s.auth.Authorize(user, t.ID, perm); err != nil {
				log.Info("unauthorized: %s", err.Error())
				return errHTTPForbidden
			}
		}
		return next(w, r, v)
	}
}

// extractUserPass reads the username/password from the basic auth header (Authorization: Basic ...),
// or from the ?auth=... query param. The latter is required only to support the WebSocket JavaScript
// class, which does not support passing headers during the initial request. The auth query param
// is effectively double base64 encoded. Its format is base64(Basic base64(user:pass)).
func extractUserPass(r *http.Request) (username string, password string, ok bool) {
	username, password, ok = r.BasicAuth()
	if ok {
		return
	}
	authParam := readQueryParam(r, "authorization", "auth")
	if authParam != "" {
		a, err := base64.RawURLEncoding.DecodeString(authParam)
		if err != nil {
			return
		}
		r.Header.Set("Authorization", string(a))
		return r.BasicAuth()
	}
	return
}

// visitor creates or retrieves a rate.Limiter for the given visitor.
// This function was taken from https://www.alexedwards.net/blog/how-to-rate-limit-http-requests (MIT).
func (s *Server) visitor(r *http.Request) *visitor {
	remoteAddr := r.RemoteAddr
	ip, _, err := net.SplitHostPort(remoteAddr)
	if err != nil {
		ip = remoteAddr // This should not happen in real life; only in tests.
	}
	if s.config.BehindProxy && r.Header.Get("X-Forwarded-For") != "" {
		ip = r.Header.Get("X-Forwarded-For")
	}
	return s.visitorFromIP(ip)
}

func (s *Server) visitorFromIP(ip string) *visitor {
	s.mu.Lock()
	defer s.mu.Unlock()
	v, exists := s.visitors[ip]
	if !exists {
		s.visitors[ip] = newVisitor(s.config, s.messageCache, ip)
		return s.visitors[ip]
	}
	v.Keepalive()
	return v
}<|MERGE_RESOLUTION|>--- conflicted
+++ resolved
@@ -219,11 +219,7 @@
 	}
 	s.mu.Unlock()
 	go s.runManager()
-<<<<<<< HEAD
-	go s.runDelaySender()
-=======
 	go s.runDelayedSender()
->>>>>>> 9202d855
 	go s.runFirebaseKeepaliver()
 
 	return <-errChan
@@ -471,13 +467,8 @@
 }
 
 func (s *Server) sendToFirebase(v *visitor, m *message) {
-<<<<<<< HEAD
-	if err := s.firebase(m); err != nil {
+	if err := s.firebaseClient.Send(v, m); err != nil {
 		log.Warn("[%s] FB - Unable to publish to Firebase: %v", v.ip, err.Error())
-=======
-	if err := s.firebaseClient.Send(v, m); err != nil {
-		log.Printf("[%s] FB - Unable to publish to Firebase: %v", v.ip, err.Error())
->>>>>>> 9202d855
 	}
 }
 
@@ -1095,11 +1086,7 @@
 	}
 }
 
-<<<<<<< HEAD
-func (s *Server) runDelaySender() {
-=======
 func (s *Server) runDelayedSender() {
->>>>>>> 9202d855
 	for {
 		select {
 		case <-time.After(s.config.DelayedSenderInterval):
@@ -1120,19 +1107,9 @@
 	for {
 		select {
 		case <-time.After(s.config.FirebaseKeepaliveInterval):
-<<<<<<< HEAD
-			if err := s.firebase(newKeepaliveMessage(firebaseControlTopic)); err != nil {
-				log.Info("error sending Firebase keepalive message to %s: %s", firebaseControlTopic, err.Error())
-			}
-		case <-time.After(s.config.FirebasePollInterval):
-			if err := s.firebase(newKeepaliveMessage(firebasePollTopic)); err != nil {
-				log.Info("error sending Firebase keepalive message to %s: %s", firebasePollTopic, err.Error())
-			}
-=======
 			s.sendToFirebase(v, newKeepaliveMessage(firebaseControlTopic))
 		case <-time.After(s.config.FirebasePollInterval):
 			s.sendToFirebase(v, newKeepaliveMessage(firebasePollTopic))
->>>>>>> 9202d855
 		case <-s.closeChan:
 			return
 		}
@@ -1145,20 +1122,9 @@
 		return err
 	}
 	for _, m := range messages {
-<<<<<<< HEAD
-		t, ok := s.topics[m.Topic] // If no subscribers, just mark message as published
-		if ok {
-			if err := t.Publish(m); err != nil {
-				log.Info("unable to publish message %s to topic %s: %v", m.ID, m.Topic, err.Error())
-			}
-		}
-		if s.firebase != nil { // Firebase subscribers may not show up in topics map
-			if err := s.firebase(m); err != nil {
-				log.Info("unable to publish to Firebase: %v", err.Error())
-=======
 		v := s.visitorFromIP(m.Sender)
 		if err := s.sendDelayedMessage(v, m); err != nil {
-			log.Printf("error sending delayed message: %s", err.Error())
+			log.Warn("error sending delayed message: %s", err.Error())
 		}
 	}
 	return nil
@@ -1172,8 +1138,7 @@
 		go func() {
 			// We do not rate-limit messages here, since we've rate limited them in the PUT/POST handler
 			if err := t.Publish(v, m); err != nil {
-				log.Printf("unable to publish message %s to topic %s: %v", m.ID, m.Topic, err.Error())
->>>>>>> 9202d855
+				log.Warn("unable to publish message %s to topic %s: %v", m.ID, m.Topic, err.Error())
 			}
 		}()
 	}
