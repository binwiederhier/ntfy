# Integrations + community projects

There are quite a few projects that work with ntfy, integrate ntfy, or have been built around ntfy. It's super exciting to see what you guys have come up with. Feel free to [create a pull request on GitHub](https://github.com/binwiederhier/ntfy/issues) to add your own project here.

I've added a ⭐ to projects or posts that have a significant following, or had a lot of interaction by the community.

## Official integrations

- [changedetection.io](https://changedetection.io) ⭐ - Website change detection and notification
- [Healthchecks.io](https://healthchecks.io/) ⭐ - Online service for monitoring regularly running tasks such as cron jobs
- [Apprise](https://github.com/caronc/apprise/wiki/Notify_ntfy) ⭐ - Push notifications that work with just about every platform
- [Uptime Kuma](https://uptime.kuma.pet/) ⭐ - A self-hosted monitoring tool
- [Robusta](https://docs.robusta.dev/master/catalog/sinks/webhook.html) ⭐ - open source platform for Kubernetes troubleshooting
- [borgmatic](https://torsion.org/borgmatic/docs/how-to/monitor-your-backups/#third-party-monitoring-services) ⭐ - configuration-driven backup software for servers and workstations
- [Radarr](https://radarr.video/) ⭐ - Movie collection manager for Usenet and BitTorrent users
- [Sonarr](https://sonarr.tv/) ⭐ - PVR for Usenet and BitTorrent users
- [Gatus](https://gatus.io/) ⭐ - Automated service health dashboard
- [Automatisch](https://automatisch.io/) ⭐ - Open source Zapier alternative / workflow automation tool
- [FlexGet](https://flexget.com/Plugins/Notifiers/ntfysh) ⭐ - Multipurpose automation tool for all of your media
- [Shoutrrr](https://containrrr.dev/shoutrrr/v0.8/services/ntfy/) ⭐ - Notification library for gophers and their furry friends.
- [Netdata](https://learn.netdata.cloud/docs/alerts-and-notifications/notifications/agent-alert-notifications/ntfy) ⭐ - Real-time performance monitoring
- [Deployer](https://github.com/deployphp/deployer) ⭐ - PHP deployment tool
- [Scrt.link](https://scrt.link/) - Share a secret
- [Platypush](https://docs.platypush.tech/platypush/plugins/ntfy.html) - Automation platform aimed to run on any device that can run Python
- [diun](https://crazymax.dev/diun/) - Docker Image Update Notifier
- [Cloudron](https://www.cloudron.io/store/sh.ntfy.cloudronapp.html) - Platform that makes it easy to manage web apps on your server
- [Xitoring](https://xitoring.com/docs/notifications/notification-roles/ntfy/) - Server and Uptime monitoring
- [HetrixTools](https://docs.hetrixtools.com/ntfy-sh-notifications/) - Uptime monitoring
- [EasyMorph](https://help.easymorph.com/doku.php?id=transformations:sendntfymessage) - Visual data transformation and automation tool
- [Monibot](https://monibot.io/) - Monibot monitors your websites, servers and applications and notifies you if something goes wrong.

## Integration via HTTP/SMTP/etc.

- [Watchtower](https://containrrr.dev/watchtower/) ⭐ - Automating Docker container base image updates (see [integration example](examples.md#watchtower-shoutrrr))
- [Jellyfin](https://jellyfin.org/) ⭐ - The Free Software Media System (see [integration example](examples.md#))
- [Overseer](https://docs.overseerr.dev/using-overseerr/notifications/webhooks) ⭐ - a request management and media discovery tool for Plex (see [integration example](examples.md#jellyseerroverseerr-webhook))
- [Tautulli](https://github.com/Tautulli/Tautulli) ⭐ - Monitoring and tracking tool for Plex (integration [via webhook](https://github.com/Tautulli/Tautulli/wiki/Notification-Agents-Guide#webhook))
- [Mailrise](https://github.com/YoRyan/mailrise) - An SMTP gateway (integration via [Apprise](https://github.com/caronc/apprise/wiki/Notify_ntfy))
- [Proxmox-Ntfy](https://github.com/qtsone/proxmox-ntfy) - Python script that monitors Proxmox tasks and sends notifications using the Ntfy service.
- [Scrutiny](https://github.com/AnalogJ/scrutiny) - WebUI for smartd S.M.A.R.T monitoring. Scrutiny includes shoutrrr/ntfy integration ([see integration README](https://github.com/AnalogJ/scrutiny?tab=readme-ov-file#notifications))
- [UptimeObserver](https://uptimeobserver.com) - Uptime Monitoring tool for Websites, APIs, SSL Certificates, DNS, Domain Names and Ports. [Integration Guide](https://support.uptimeobserver.com/integrations/ntfy/)

## [UnifiedPush](https://unifiedpush.org/users/apps/) integrations

- [Element](https://f-droid.org/packages/im.vector.app/) ⭐ - Matrix client
- [SchildiChat](https://schildi.chat/android/) ⭐ - Matrix client
- [Tusky](https://tusky.app/) ⭐ - Fediverse client
- [Fedilab](https://fedilab.app/) - Fediverse client
- [FindMyDevice](https://gitlab.com/Nulide/findmydevice/) - Find your Device with an SMS or online with the help of FMDServer
- [Tox Push Message App](https://github.com/zoff99/tox_push_msg_app) - Tox Push Message App

## Libraries 

- [ntfy-php-library](https://github.com/VerifiedJoseph/ntfy-php-library) - PHP library for sending messages using a ntfy server (PHP)
- [ntfy-notifier](https://github.com/DAcodedBEAT/ntfy-notifier) - Symfony Notifier integration for ntfy (PHP)
- [ntfpy](https://github.com/Nevalicjus/ntfpy) - API Wrapper for ntfy.sh (Python)
- [pyntfy](https://github.com/DP44/pyntfy) - A module for interacting with ntfy notifications (Python)
- [vntfy](https://github.com/lmangani/vntfy) - Barebone V client for ntfy (V)
- [ntfy-middleman](https://github.com/nachotp/ntfy-middleman) - Wraps APIs and send notifications using ntfy.sh on schedule (Python)
- [ntfy-dotnet](https://github.com/nwithan8/ntfy-dotnet) - .NET client library to interact with a ntfy server (C# / .NET)
- [node-ntfy-publish](https://github.com/cityssm/node-ntfy-publish) - A Node package to publish notifications to an ntfy server (Node)
- [ntfy](https://github.com/jonocarroll/ntfy) - Wraps the ntfy API with pipe-friendly tooling (R)
- [ntfy-for-delphi](https://github.com/hazzelnuts/ntfy-for-delphi) - A friendly library to push instant notifications ntfy (Delphi)
- [ntfy](https://github.com/ffflorian/ntfy) - Send notifications over ntfy (JS)
- [ntfy_dart](https://github.com/jr1221/ntfy_dart) - Dart wrapper around the ntfy API (Dart)
- [gotfy](https://github.com/AnthonyHewins/gotfy) - A Go wrapper for the ntfy API (Go)
- [symfony/ntfy-notifier](https://symfony.com/components/NtfyNotifier) ⭐ - Symfony Notifier integration for ntfy (PHP)
- [ntfy-java](https://github.com/MaheshBabu11/ntfy-java/) - A Java package to interact with a ntfy server (Java)

## CLIs + GUIs

- [ntfy.sh.sh](https://github.com/mininmobile/ntfy.sh.sh) - Run scripts on ntfy.sh events
- [ntfy Desktop client](https://codeberg.org/zvava/ntfy-desktop) - Cross-platform desktop application for ntfy
- [ntfy svelte front-end](https://github.com/novatorem/Ntfy) - Front-end built with svelte
- [wio-ntfy-ticker](https://github.com/nachotp/wio-ntfy-ticker) - Ticker display for a ntfy.sh topic
- [ntfysh-windows](https://github.com/lucas-bortoli/ntfysh-windows) - A ntfy client for Windows Desktop
- [ntfyr](https://github.com/haxwithaxe/ntfyr) - A simple commandline tool to send notifications to ntfy
- [ntfy.py](https://github.com/ioqy/ntfy-client-python) - ntfy.py is a simple nfty.sh client for sending notifications
- [wlzntfy](https://github.com/Walzen-Group/ntfy-toaster) - A minimalistic, receive-only toast notification client for Windows 11
<<<<<<< HEAD
- [Ntfy_CSV_Reminders](https://github.com/thiswillbeyourgithub/Ntfy_CSV_Reminders) - A Python tool that sends random-timing phone notifications for recurring tasks by using daily probability checks based on CSV-defined frequencies.
=======
- [Daily Fact Ntfy](https://github.com/thiswillbeyourgithub/Daily_Fact_Ntfy) - Generate [llm](https://github.com/simonw/llm) generated fact every day about any topic you're interested in.
>>>>>>> 2f8c0e4d

## Projects + scripts 

- [Grafana-to-ntfy](https://github.com/kittyandrew/grafana-to-ntfy) - Grafana-to-ntfy alerts channel (Rust)
- [Grafana-ntfy-webhook-integration](https://github.com/academo/grafana-alerting-ntfy-webhook-integration) - Integrates Grafana alerts webhooks (Go)
- [Grafana-to-ntfy](https://gitlab.com/Saibe1111/grafana-to-ntfy) - Grafana-to-ntfy alerts channel (Node Js)
- [ntfy-long-zsh-command](https://github.com/robfox92/ntfy-long-zsh-command) - Notifies you once a long-running command completes (zsh)
- [ntfy-shellscripts](https://github.com/nickexyz/ntfy-shellscripts) - A few scripts for the ntfy project (Shell)
- [alertmanager-ntfy-relay](https://github.com/therobbielee/alertmanager-ntfy-relay) - ntfy.sh relay for Alertmanager (Go)
- [QuickStatus](https://github.com/corneliusroot/QuickStatus) - A shell script to alert to any immediate problems upon login (Shell)
- [ntfy.el](https://github.com/shombando/ntfy) - Send notifications from Emacs (Emacs)
- [backup-projects](https://gist.github.com/anthonyaxenov/826ba65abbabd5b00196bc3e6af76002) - Stupidly simple backup script for own projects (Shell)
- [grav-plugin-whistleblower](https://github.com/Himmlisch-Studios/grav-plugin-whistleblower) - Grav CMS plugin to get notifications via ntfy (PHP)
- [ntfy-server-status](https://github.com/filip2cz/ntfy-server-status) -  Checking if server is online and reporting through ntfy (C)
- [ntfy.sh *arr script](https://github.com/agent-squirrel/nfty-arr-script) - Quick and hacky script to get sonarr/radarr to notify the ntfy.sh service (Shell)
- [website-watcher](https://github.com/muety/website-watcher) - A small tool to watch websites for changes (with XPath support) (Python)
- [siteeagle](https://github.com/tpanum/siteeagle) - A small Python script to monitor websites and notify changes (Python)
- [send_to_phone](https://github.com/whipped-cream/send_to_phone) - Scripts to upload a file to Transfer.sh and ping ntfy with the download link (Python)
- [ntfy Discord bot](https://github.com/R0dn3yS/ntfy-bot) - WIP ntfy discord bot (TypeScript)
- [ntfy Discord bot](https://github.com/binwiederhier/ntfy-bot) - ntfy Discord bot (Go)
- [ntfy Discord bot](https://github.com/jr1221/ntfy_discord_bot) - An advanced modal-based bot for interacting with the ntfy.sh API (Dart)
- [Bettarr Notifications](https://github.com/NiNiyas/Bettarr-Notifications) - Better Notifications for Sonarr and Radarr (Python)
- [Notify me the intruders](https://github.com/nothingbutlucas/notify_me_the_intruders) - Notify you if they are intruders or new connections on your network (Shell)
- [Send GitHub Action to ntfy](https://github.com/NiNiyas/ntfy-action) - Send GitHub Action workflow notifications to ntfy (JS)
- [aTable/ntfy alertmanager bridge](https://github.com/aTable/ntfy_alertmanager_bridge) - Basic alertmanager bridge to ntfy (JS)
- [~xenrox/ntfy-alertmanager](https://hub.xenrox.net/~xenrox/ntfy-alertmanager) - A bridge between ntfy and Alertmanager (Go)
- [pinpox/alertmanager-ntfy](https://github.com/pinpox/alertmanager-ntfy) - Relay prometheus alertmanager alerts to ntfy (Go)
- [alexbakker/alertmanager-ntfy](https://github.com/alexbakker/alertmanager-ntfy) - Service that forwards Prometheus Alertmanager notifications to ntfy (Go)
- [restreamchat2ntfy](https://github.com/kurohuku7/restreamchat2ntfy) - Send restream.io chat to ntfy to check on the Meta Quest (JS)
- [k8s-ntfy-deployment-service](https://github.com/Christian42/k8s-ntfy-deployment-service) - Automatic Kubernetes (k8s) ntfy deployment
- [huginn-global-entry-notif](https://github.com/kylezoa/huginn-global-entry-notif) - Checks CBP API for available appointments with Huginn (JSON)
- [ntfyer](https://github.com/KikyTokamuro/ntfyer) - Sending various information to your ntfy topic by time (TypeScript)
- [git-simple-notifier](https://github.com/plamenjm/git-simple-notifier) - Script running git-log, checking for new repositories (Shell)
- [ntfy-to-slack](https://github.com/ozskywalker/ntfy-to-slack) - Tool to subscribe to a ntfy topic and send the messages to a Slack webhook (Go)
- [ansible-ntfy](https://github.com/jpmens/ansible-ntfy) - Ansible action plugin to post JSON messages to ntfy (Python)
- [ntfy-notification-channel](https://github.com/wijourdil/ntfy-notification-channel) - Laravel Notification channel for ntfy (PHP)
- [ntfy_on_a_chip](https://github.com/gergepalfi/ntfy_on_a_chip) - ESP8266 and ESP32 client code to communicate with ntfy
- [ntfy-sdk](https://github.com/yukibtc/ntfy-sdk) - ntfy client library to send notifications (Rust)
- [ntfy_ynh](https://github.com/YunoHost-Apps/ntfy_ynh) - ntfy app for YunoHost 
- [woodpecker-ntfy](https://codeberg.org/l-x/woodpecker-ntfy)- Woodpecker CI plugin for sending ntfy notfication from a pipeline (Go)
- [drone-ntfy](https://github.com/Clortox/drone-ntfy) - Drone.io plugin for sending ntfy notifications from a pipeline (Shell)
- [ignition-ntfy-module](https://github.com/Kyvis-Labs/ignition-ntfy-module) - Adds support for sending notifications via a ntfy server to Ignition (Java)
- [maubot-ntfy](https://gitlab.com/999eagle/maubot-ntfy) - Matrix bot to subscribe to ntfy topics and send messages to Matrix (Python)
- [ntfy-wrapper](https://github.com/vict0rsch/ntfy-wrapper) - Wrapper around ntfy (Python)
- [nodebb-plugin-ntfy](https://github.com/NodeBB/nodebb-plugin-ntfy) - Push notifications for NodeBB forums
- [n8n-ntfy](https://github.com/raghavanand98/n8n-ntfy.sh) - n8n community node that lets you use ntfy in your workflows
- [nlog-ntfy](https://github.com/MichelMichels/nlog-ntfy) - Send NLog messages over ntfy (C# / .NET / NLog)
- [helm-charts](https://github.com/sarab97/helm-charts) - Helm charts of some of the selfhosted services, incl. ntfy
- [ntfy_ansible_role](https://github.com/stevenengland/ntfy_ansible_role) (on [Ansible Galaxy](https://galaxy.ansible.com/stevenengland/ntfy)) - Ansible role to install ntfy
- [easy2ntfy](https://github.com/chromoxdor/easy2ntfy) - Gateway for ESPeasy to receive commands through ntfy and using easyfetch (HTML/JS)
- [ntfy_lite](https://github.com/MPI-IS/ntfy_lite) - Minimalist python API for pushing ntfy notifications (Python)
- [notify](https://github.com/guanguans/notify) - 推送通知 (PHP)
- [zpool-events](https://github.com/maglar0/zpool-events) - Notify on ZFS pool events (Python)
- [ntfyd](https://github.com/joachimschmidt557/ntfyd) - ntfy desktop daemon (Zig)
- [ntfy-browser](https://github.com/johman10/ntfy-browser) - browser extension to receive notifications without having the page open (TypeScript)
- [ntfy-electron](https://github.com/xdpirate/ntfy-electron) - Electron wrapper for the ntfy web app (JS)
- [systemd-ntfy-poweronoff](https://github.com/stendler/systemd-ntfy-poweronoff) - Systemd services to send notifications on system startup, shutdown and service failure
- [msgdrop](https://github.com/jbrubake/msgdrop) - Send and receive encrypted messages (Bash)
- [vigilant](https://github.com/VerifiedJoseph/vigilant) - Monitor RSS/ATOM and JSON feeds, and send push notifications on new entries (PHP)
- [ansible-role-ntfy-alertmanager](https://github.com/bleetube/ansible-role-ntfy-alertmanager) - Ansible role to install xenrox/ntfy-alertmanager
- [NtfyMe-Blender](https://github.com/NotNanook/NtfyMe-Blender) - Blender addon to send notifications to NtfyMe (Python)
- [ntfy-ios-url-share](https://www.icloud.com/shortcuts/be8a7f49530c45f79733cfe3e41887e6) - An iOS shortcut that lets you share URLs easily and quickly.
- [ntfy-ios-filesharing](https://www.icloud.com/shortcuts/fe948d151b2e4ae08fb2f9d6b27d680b) - An iOS shortcut that lets you share files from your share feed to a topic of your choice.
- [systemd-ntfy](https://hackage.haskell.org/package/systemd-ntfy) - monitor a set of systemd services an send a notification to ntfy.sh whenever their status changes
- [RouterOS Scripts](https://git.eworm.de/cgit/routeros-scripts/about/) - a collection of scripts for MikroTik RouterOS
- [ntfy-android-builder](https://github.com/TheBlusky/ntfy-android-builder) - Script for building ntfy-android with custom Firebase configuration (Docker/Shell)
- [jetspotter](https://github.com/vvanouytsel/jetspotter) - send notifications when planes are spotted near you (Go)
- [monitoring_ntfy](https://www.drupal.org/project/monitoring_ntfy) - Drupal monitoring Ntfy.sh integration (PHP/Drupal)
- [Notify](https://flathub.org/apps/com.ranfdev.Notify) - Native GTK4 client for ntfy (Rust) 
- [notify-via-ntfy](https://exchange.checkmk.com/p/notify-via-ntfy) - Checkmk plugin to send notifications via ntfy (Python)
- [ntfy-java](https://github.com/MaheshBabu11/ntfy-java/) - A Java package to interact with a ntfy server (Java)
- [container-update-check](https://github.com/stendler/container-update-check) - Scripts to check and notify if a podman or docker container image can be updated (Podman/Shell)
- [ignition-combustion-template](https://github.com/stendler/ignition-combustion-template) - Templates and scripts to generate a configuration to automatically setup a system on first boot. Including systemd-ntfy-poweronoff (Shell)
- [Clipboard IO](https://github.com/jim3692/clipboard-io) - End to end encrypted clipboard
- [ntfy-me-mcp](https://github.com/gitmotion/ntfy-me-mcp) - An ntfy MCP server for sending/fetching ntfy notifications to your self-hosted ntfy server from AI Agents (supports secure token auth & more - use with npx or docker!) (Node/Typescript)
- [InvaderInformant](https://github.com/patricksthannon/InvaderInformant) - Script for Mac OS systems that monitors new or dropped connections to your network using ntfy (Shell)

## Blog + forum posts

- [ntfy / Emacs Lisp](https://speechcode.com/blog/ntfy/) - speechcode.com - 3/2024
- [Boost Your Productivity with ntfy.sh: The Ultimate Notification Tool for Command-Line Users](https://dev.to/archetypal/boost-your-productivity-with-ntfysh-the-ultimate-notification-tool-for-command-line-users-iil) - dev.to - 3/2024
- [Nextcloud Talk (F-Droid version) notifications using ntfy (ntfy.sh)](https://www.youtube.com/watch?v=0a6PpfN5PD8) - youtube.com - 2/2024
- [ZFS and SMART Warnings via Ntfy](https://rair.dev/zfs-smart-ntfy/) - rair.dev - 2/2024
- [Automating Security Camera Notifications With Home Assistant and Ntfy](https://runtimeterror.dev/automating-camera-notifications-home-assistant-ntfy/) ⭐ - runtimeterror.dev - 2/2024
- [Ntfy: self-hosted notification service](https://medium.com/@williamdonze/ntfy-self-hosted-notification-service-0f3eada6e657) ⭐ - williamdonze.medium.com - 1/2024
- [Let’s Supercharge Snowflake Alerts with Cool ntfy Open-source Notifications!](https://sarathi-data-ml-cloud.medium.com/lets-supercharge-snowflake-alerts-with-cool-ntfy-open-source-notifications-296da442c331) - sarathi-data-ml-cloud.medium.com - 1/2024
- [Setting up NTFY with Ngnix-Proxy-Manager, authentication and Ansible notifications](https://random-it-blog.de/rocky-linux/setting-up-ntfy-with-ngnix-proxy-manager-authentication-and-ansible-notifications/) - random-it-blog.de - 12/2023
- [Introducing the Monitoring Ntfy.sh Integration Module: Real-time Notifications for Drupal Monitoring](https://cyberschorsch.dev/drupal/introducing-monitoring-ntfysh-integration-module-real-time-notifications-drupal-monitoring) - cyberschorsch.dev - 11/2023
- [How to install Ntfy.sh on CasaOS using BigBearCasaOS](https://www.youtube.com/watch?v=wSWhtSNwTd8) - youtube.com - 10/2023
- [Podman Update Notifications via Ntfy](https://rair.dev/podman-update-notifications-ntfy/) - rair.dev - 9/2023
- [Easy Push Notifications With ntfy.sh](https://runtimeterror.dev/easy-push-notifications-with-ntfy/) ⭐ - runtimeterror.dev - 9/2023
- [Ntfy: Your Ultimate Push Notification Powerhouse!](https://kkamalesh117.medium.com/ntfy-your-ultimate-push-notification-powerhouse-1968c070f1d1) - kkamalesh117.medium.com - 9/2023
- [Installing Self Host NTFY On Linux Using Docker Container](https://www.pinoylinux.org/topicsplus/containers/installing-self-host-ntfy-on-linux-using-docker-container/) - pinoylinux.org - 9/2023
- [Homelab Notifications with ntfy](https://blog.alexsguardian.net/posts/2023/09/12/selfhosting-ntfy/) ⭐ - alexsguardian.net - 9/2023 
- [Why NTFY is the Ultimate Push Notification Tool for Your Needs](https://osintph.medium.com/why-ntfy-is-the-ultimate-push-notification-tool-for-your-needs-e767421c84c5) - osintph.medium.com - 9/2023
- [Supercharge Your Alerts: Ntfy — The Ultimate Push Notification Solution](https://medium.com/spring-boot/supercharge-your-alerts-ntfy-the-ultimate-push-notification-solution-a3dda79651fe) - spring-boot.medium.com - 9/2023
- [Deploy Ntfy using Docker](https://www.linkedin.com/pulse/deploy-ntfy-mohamed-sharfy/) - linkedin.com - 9/2023
- [Send Notifications With Ntfy for New WordPress Posts](https://www.activepieces.com/blog/ntfy-notifications-for-wordpress-new-posts) - activepieces.com - 9/2023
- [Get Ntfy Notifications About New Zendesk Ticket](https://www.activepieces.com/blog/ntfy-notifications-about-new-zendesk-tickets) - activepieces.com - 9/2023
- [Set reminder for recurring events using ntfy & Cron](https://www.youtube.com/watch?v=J3O4aQ-EcYk) - youtube.com - 9/2023
- [ntfy - Installation and full configuration setup](https://www.youtube.com/watch?v=QMy14rGmpFI) - youtube.com - 9/2023
- [How to install Ntfy.sh on Portainer / Docker Compose](https://www.youtube.com/watch?v=utD9GNbAwyg) - youtube.com - 9/2023
- [ntfy - Push-Benachrichtigungen // Push Notifications](https://www.youtube.com/watch?v=LE3vRPPqZOU) - youtube.com - 9/2023
- [Podman Update Notifications via Ntfy](https://rair.dev/podman-upadte-notifications-ntfy/) - rair.dev - 9/2023
- [How to Send Alerts From Raspberry Pi Pico W to a Phone or Tablet](https://www.tomshardware.com/how-to/send-alerts-raspberry-pi-pico-w-to-mobile-device) - tomshardware.com - 8/2023
- [NetworkChunk - how did I NOT know about this?](https://www.youtube.com/watch?v=poDIT2ruQ9M) ⭐ - youtube.com - 8/2023
- [NTFY - Command-Line Notifications](https://academy.networkchuck.com/blog/ntfy/) - academy.networkchuck.com - 8/2023
- [Open Source Push Notifications! Get notified of any event you can imagine. Triggers abound!](https://www.youtube.com/watch?v=WJgwWXt79pE) ⭐ - youtube.com - 8/2023
- [How to install and self host an Ntfy server on Linux](https://linuxconfig.org/how-to-install-and-self-host-an-ntfy-server-on-linux) - linuxconfig.org - 7/2023
- [Basic website monitoring using cronjobs and ntfy.sh](https://burkhardt.dev/2023/website-monitoring-cron-ntfy/) - burkhardt.dev - 6/2023 
- [Pingdom alternative in one line of curl through ntfy.sh](https://piqoni.bearblog.dev/uptime-monitoring-in-one-line-of-curl/) - bearblog.dev - 6/2023 
- [#OpenSourceDiscovery 78: ntfy.sh](https://opensourcedisc.substack.com/p/opensourcediscovery-78-ntfysh) - opensourcedisc.substack.com - 6/2023 
- [ntfy: des notifications instantanées](https://blogmotion.fr/diy/ntfy-notification-push-domotique-20708) - blogmotion.fr - 5/2023
- [桌面通知：ntfy](https://www.cnblogs.com/xueweihan/archive/2023/05/04/17370060.html) - cnblogs.com - 5/2023 
- [ntfy.sh - Open source push notifications via PUT/POST](https://lobste.rs/s/5drapz/ntfy_sh_open_source_push_notifications) - lobste.rs - 5/2023 
- [Install ntfy Inside Docker Container in Linux](https://lindevs.com/install-ntfy-inside-docker-container-in-linux) - lindevs.com - 4/2023 
- [ntfy.sh](https://neo-sahara.com/wp/2023/03/25/ntfy-sh/) - neo-sahara.com - 3/2023 
- [Using Ntfy to send and receive push notifications - Samuel Rosa de Oliveria - Delphicon 2023](https://www.youtube.com/watch?v=feu0skpI9QI) - youtube.com - 3/2023 
- [ntfy: własny darmowy system powiadomień](https://sprawdzone.it/ntfy-wlasny-darmowy-system-powiadomien/) - sprawdzone.it - 3/2023 
- [Deploying ntfy on railway](https://www.youtube.com/watch?v=auJICXtxoNA) - youtube.com - 3/2023
- [Start-Job,Variables, and ntfy.sh](https://klingele.dev/2023/03/01/start-jobvariables-and-ntfy-sh/) - klingele.dev - 3/2023 
- [enviar notificaciones automáticas usando ntfy.sh](https://osiux.com/2023-02-15-send-automatic-notifications-using-ntfy.html) - osiux.com - 2/2023 
- [Carnet IP动态解析以及通过ntfy推送IP信息](https://blog.wslll.cn/index.php/archives/201/) - blog.wslll.cn - 2/2023 
- [Open-Source-Brieftaube: ntfy verschickt Push-Meldungen auf Smartphone und PC](https://www.heise.de/news/Open-Source-Brieftaube-ntfy-verschickt-Push-Meldungen-auf-Smartphone-und-PC-7521583.html) ⭐ - heise.de - 2/2023 
- [Video: Simple Push Notifications ntfy](https://www.youtube.com/watch?v=u9EcWrsjE20) ⭐ - youtube.com - 2/2023
- [Use ntfy.sh with Home Assistant](https://diecknet.de/en/2023/02/12/ntfy-sh-with-homeassistant/) - diecknet.de - 2/2023 
- [On installe Ntfy sur Synology Docker](https://www.maison-et-domotique.com/140356-serveur-notification-jeedom-ntfy-synology-docker/) - maison-et-domotique.co - 1/2023 
- [January 2023 Developer Update](https://community.nodebb.org/topic/16908/january-2023-developer-update) - nodebb.org - 1/2023
- [Comment envoyer des notifications push sur votre téléphone facilement et gratuitement?](https://korben.info/notifications-push-telephone.html) - 1/2023
- [UnifiedPush: a decentralized, open-source push notification protocol](https://f-droid.org/en/2022/12/18/unifiedpush.html) ⭐ - 12/2022
- [ntfy setup instructions](https://docs.benjamin-altpeter.de/network/vms/1001029-ntfy/) - benjamin-altpeter.de - 12/2022
- [Ntfy Self-Hosted Push Notifications](https://lachlanlife.net/posts/2022-12-ntfy/) - lachlanlife.net - 12/2022 
- [NTFY - système de notification hyper simple et complet](https://www.youtube.com/watch?v=UieZYWVVgA4) - youtube.com - 12/2022
- [ntfy.sh](https://paramdeo.com/til/ntfy-sh) - paramdeo.com - 11/2022
- [Using ntfy to warn me when my computer is discharging](https://ulysseszh.github.io/programming/2022/11/28/ntfy-warn-discharge.html) - ulysseszh.github.io - 11/2022
- [Enabling SSH Login Notifications using Ntfy](https://paramdeo.com/blog/enabling-ssh-login-notifications-using-ntfy) - paramdeo.com - 11/2022
- [ntfy - Push Notification Service](https://dizzytech.de/posts/ntfy/) - dizzytech.de - 11/2022 
- [Console #132](https://console.substack.com/p/console-132) ⭐ - console.substack.com - 11/2022
- [How to make my phone buzz*](https://evbogue.com/howtomakemyphonebuzz) - evbogue.com - 11/2022
- [MeshCentral - Ntfy Push Notifications ](https://www.youtube.com/watch?v=wyE4rtUd4Bg) - youtube.com - 11/2022
- [Changelog | Tracking layoffs, tech worker demand still high, ntfy, ...](https://changelog.com/news/tracking-layoffs-tech-worker-demand-still-high-ntfy-devenv-markdoc-mike-bifulco-Y1jW) ⭐ - changelog.com - 11/2022
- [Pointer | Issue #367](https://www.pointer.io/archives/a9495a2a6f/) - pointer.io - 11/2022
- [Envie Push Notifications por POST (de graça e sem cadastro)](https://www.tabnews.com.br/filipedeschamps/envie-push-notifications-por-post-de-graca-e-sem-cadastro) - tabnews.com.br - 11/2022
- [Push Notifications for KDE](https://volkerkrause.eu/2022/11/12/kde-unifiedpush-push-notifications.html) - volkerkrause.eu - 11/2022
- [TLDR Newsletter Daily Update 2022-11-09](https://tldr.tech/tech/newsletter/2022-11-09) ⭐ - tldr.tech - 11/2022
- [Ntfy.sh – Send push notifications to your phone via PUT/POST](https://news.ycombinator.com/item?id=33517944) ⭐ - news.ycombinator.com - 11/2022
- [Ntfy et Jeedom : un plugin](https://lunarok-domotique.com/2022/11/ntfy-et-jeedom/) - lunarok-domotique.com - 11/2022
- [Crea tu propio servidor de notificaciones con Ntfy](https://blog.parravidales.es/crea-tu-propio-servidor-de-notificaciones-con-ntfy/) - blog.parravidales.es - 11/2022
- [unRAID Notifications with ntfy.sh](https://lder.dev/posts/ntfy-Notifications-With-unRAID/) - lder.dev - 10/2022
- [Zero-cost push notifications to your phone or desktop via PUT/POST ](https://lobste.rs/s/41dq13/zero_cost_push_notifications_your_phone) - lobste.rs - 10/2022
- [A nifty push notification system: ntfy](https://jpmens.net/2022/10/30/a-nifty-push-notification-system-ntfy/) - jpmens.net - 10/2022 
- [Alarmanlage der dritten Art (YouTube video)](https://www.youtube.com/watch?v=altb5QLHbaU&feature=youtu.be) - youtube.com - 10/2022
- [Neue Services: Ntfy, TikTok und RustDesk](https://adminforge.de/tools/neue-services-ntfy-tiktok-und-rustdesk/) - adminforge.de - 9/2022
- [Ntfy, le service de notifications qu’il vous faut](https://www.cachem.fr/ntfy-le-service-de-notifications-quil-vous-faut/) - cachem.fr - 9/2022
- [NAS Synology et notifications avec ntfy](https://www.cachem.fr/synology-notifications-ntfy/) - cachem.fr - 9/2022 
- [Self hosted Mobile Push Notifications using NTFY | Thejesh GN](https://thejeshgn.com/2022/08/23/self-hosted-mobile-push-notifications-using-ntfy/) - thejeshgn.com - 8/2022
- [Fedora Magazine | 4 cool new projects to try in Copr](https://fedoramagazine.org/4-cool-new-projects-to-try-in-copr-for-august-2022/) - fedoramagazine.org - 8/2022
- [Docker로 오픈소스 푸시알람 프로젝트 ntfy.sh 설치 및 사용하기.(Feat. Uptimekuma)](https://svrforum.com/svr/398979) - svrforum.com - 8/2022
- [Easy notifications from R](https://sometimesir.com/posts/easy-notifications-from-r/) - sometimesir.com - 6/2022
- [ntfy is finally coming to iOS, and Matrix/UnifiedPush gateway support](https://www.reddit.com/r/selfhosted/comments/vdzvxi/ntfy_is_finally_coming_to_ios_with_full/) ⭐ - reddit.com - 6/2022
- [Install guide (with Docker)](https://chowdera.com/2022/150/202205301257379077.html) - chowdera.com - 5/2022
- [无需注册的通知服务ntfy](https://blog.csdn.net/wbsu2004/article/details/125040247) - blog.csdn.net - 5/2022
- [Updated review post (Jan-Lukas Else)](https://jlelse.blog/thoughts/2022/04/ntfy) - jlelse.blog - 4/2022
- [Using ntfy and Tasker together](https://lachlanlife.net/posts/2022-04-tasker-ntfy/) - lachlanlife.net - 4/2022 
- [Reddit feature update post](https://www.reddit.com/r/selfhosted/comments/uetlso/ntfy_is_a_tool_to_send_push_notifications_to_your/) ⭐ - reddit.com - 4/2022
- [無料で簡単に通知の送受信ができつつオープンソースでセルフホストも可能な「ntfy」を使ってみた](https://gigazine.net/news/20220404-ntfy-push-notification/) - gigazine.net - 4/2022
- [Pocketmags ntfy review](https://pocketmags.com/us/linux-format-magazine/march-2022/articles/1104187/ntfy) - pocketmags.com - 3/2022
- [Reddit web app release post](https://www.reddit.com/r/selfhosted/comments/tc0p0u/say_hello_to_the_brand_new_ntfysh_web_app_push/) ⭐ - reddit.com- 3/2022
- [Lemmy post (Jakob)](https://lemmy.eus/post/15541) - lemmy.eus - 1/2022
- [Reddit UnifiedPush release post](https://www.reddit.com/r/selfhosted/comments/s5jylf/my_open_source_notification_android_app_and/) ⭐ - reddit.com - 1/2022
- [ntfy: send notifications from your computer to your phone](https://rs1.es/tutorials/2022/01/19/ntfy-send-notifications-phone.html) - rs1.es - 1/2022
- [Short ntfy review (Jan-Lukas Else)](https://jlelse.blog/links/2021/12/ntfy-sh) - jlelse.blog - 12/2021
- [Free MacroDroid webhook alternative (FrameXX)](https://www.macrodroidforum.com/index.php?threads/ntfy-sh-free-macrodroid-webhook-alternative.1505/) - macrodroidforum.com - 12/2021
- [ntfy otro sistema de notificaciones pub-sub simple basado en HTTP](https://ugeek.github.io/blog/post/2021-11-05-ntfy-sh-otro-sistema-de-notificaciones-pub-sub-simple-basado-en-http.html) - ugeek.github.io - 11/2021
- [Show HN: A tool to send push notifications to your phone, written in Go](https://news.ycombinator.com/item?id=29715464) ⭐ - news.ycombinator.com - 12/2021
- [Reddit selfhostable post](https://www.reddit.com/r/selfhosted/comments/qxlsm9/my_open_source_notification_android_app_and/) ⭐ - reddit.com - 11/2021
- [ntfy on The Canary in the Cage Podcast](https://odysee.com/@TheCanaryInTheCage:b/The-Canary-in-the-Cage-Episode-42:1?r=4gitYjTacQqPEjf22874USecDQYJ5y5E&t=3062) - odysee.com - 1/2025

## Alternative ntfy servers

Here's a list of public ntfy servers. As of right now, there is only one official server. The others are provided by the
ntfy community. Thanks to everyone running a public server. **You guys rock!**

| URL                                               | Country            |
|---------------------------------------------------|--------------------|
| [ntfy.sh](https://ntfy.sh/) (*Official*)          | 🇺🇸 United States |
| [ntfy.tedomum.net](https://ntfy.tedomum.net/)     | 🇫🇷 France        |
| [ntfy.jae.fi](https://ntfy.jae.fi/)               | 🇫🇮 Finland       |
| [ntfy.adminforge.de](https://ntfy.adminforge.de/) | 🇩🇪 Germany       |
| [ntfy.envs.net](https://ntfy.envs.net)            | 🇩🇪 Germany       |
| [ntfy.mzte.de](https://ntfy.mzte.de/)             | 🇩🇪 Germany       |
| [ntfy.hostux.net](https://ntfy.hostux.net/)       | 🇫🇷 France        |
| [ntfy.fossman.de](https://ntfy.fossman.de/)       | 🇩🇪 Germany       |

Please be aware that **server operators can log your messages**. The project also cannot guarantee the reliability
and uptime of third party servers, so use of each server is **at your own discretion**.<|MERGE_RESOLUTION|>--- conflicted
+++ resolved
@@ -77,11 +77,8 @@
 - [ntfyr](https://github.com/haxwithaxe/ntfyr) - A simple commandline tool to send notifications to ntfy
 - [ntfy.py](https://github.com/ioqy/ntfy-client-python) - ntfy.py is a simple nfty.sh client for sending notifications
 - [wlzntfy](https://github.com/Walzen-Group/ntfy-toaster) - A minimalistic, receive-only toast notification client for Windows 11
-<<<<<<< HEAD
 - [Ntfy_CSV_Reminders](https://github.com/thiswillbeyourgithub/Ntfy_CSV_Reminders) - A Python tool that sends random-timing phone notifications for recurring tasks by using daily probability checks based on CSV-defined frequencies.
-=======
 - [Daily Fact Ntfy](https://github.com/thiswillbeyourgithub/Daily_Fact_Ntfy) - Generate [llm](https://github.com/simonw/llm) generated fact every day about any topic you're interested in.
->>>>>>> 2f8c0e4d
 
 ## Projects + scripts 
 
